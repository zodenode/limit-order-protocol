const { expectRevert, BN, time } = require('@openzeppelin/test-helpers');
const { expect } = require('chai');

const { bufferToHex } = require('ethereumjs-util');
const ethSigUtil = require('eth-sig-util');
const Wallet = require('ethereumjs-wallet').default;

const TokenMock = artifacts.require('TokenMock');
const WrappedTokenMock = artifacts.require('WrappedTokenMock');
const InteractiveNotificationReceiverMock = artifacts.require('InteractiveNotificationReceiverMock');
const LimitOrderProtocol = artifacts.require('LimitOrderProtocol');
<<<<<<< HEAD
const ERC20Proxy = artifacts.require('ERC20Proxy');
=======
const ERC721Proxy = artifacts.require('ERC721Proxy');
>>>>>>> 8d0cbb9f

const { profileEVM, gasspectEVM } = require('./helpers/profileEVM');
const { buildOrderData, buildOrderRFQData } = require('./helpers/orderUtils');
const { getPermit, withTarget } = require('./helpers/eip712');
const { addr1PrivateKey, toBN, cutLastArg } = require('./helpers/utils');

contract('LimitOrderProtocol', async function ([addr1, wallet]) {
    const privatekey = '59c6995e998f97a5a0044966f0945389dc9e86dae88c7a8412f4603b6b78690d';
    const account = Wallet.fromPrivateKey(Buffer.from(privatekey, 'hex'));

    const zeroAddress = '0x0000000000000000000000000000000000000000';

    function buildOrder (exchange, makerAsset, takerAsset, makerAmount, takerAmount, taker = zeroAddress, predicate = '0x', permit = '0x', interaction = '0x', customReciever) {
        return buildOrderWithSalt(exchange, '1', makerAsset, takerAsset, makerAmount, takerAmount, taker, predicate, permit, interaction, customReciever);
    }

    function buildOrderWithSalt (exchange, salt, makerAsset, takerAsset, makerAmount, takerAmount, taker = zeroAddress, predicate = '0x', permit = '0x', interaction = '0x', customReciever) {
        const receiver = (customReciever === undefined ? wallet : customReciever);
        return {
            salt: salt,
            makerAsset: makerAsset.address,
            takerAsset: takerAsset.address,
            makerAssetData: makerAsset.contract.methods.transferFrom(wallet, taker, makerAmount).encodeABI(),
            takerAssetData: takerAsset.contract.methods.transferFrom(taker, receiver, takerAmount).encodeABI(),
            getMakerAmount: cutLastArg(exchange.contract.methods.getMakerAmount(makerAmount, takerAmount, 0).encodeABI()),
            getTakerAmount: cutLastArg(exchange.contract.methods.getTakerAmount(makerAmount, takerAmount, 0).encodeABI()),
            predicate: predicate,
            permit: permit,
            interaction: interaction,
        };
    }

    function buildOrderRFQ (info, makerAsset, takerAsset, makerAmount, takerAmount, taker = zeroAddress) {
        return {
            info: info,
            makerAsset: makerAsset.address,
            takerAsset: takerAsset.address,
            makerAssetData: makerAsset.contract.methods.transferFrom(wallet, taker, makerAmount).encodeABI(),
            takerAssetData: takerAsset.contract.methods.transferFrom(taker, wallet, takerAmount).encodeABI(),
        };
    }

    beforeEach(async function () {
        this.dai = await TokenMock.new('DAI', 'DAI');
        this.weth = await WrappedTokenMock.new('WETH', 'WETH');

        this.swap = await LimitOrderProtocol.new();
        this.erc20proxy = await ERC20Proxy.new(this.swap.address);

        // We get the chain id from the contract because Ganache (used for coverage) does not return the same chain id
        // from within the EVM as from the JSON RPC interface.
        // See https://github.com/trufflesuite/ganache-core/issues/515
        this.chainId = await this.dai.getChainId();

        await this.dai.mint(wallet, '1000000');
        await this.weth.mint(wallet, '1000000');
        await this.dai.mint(addr1, '1000000');
        await this.weth.mint(addr1, '1000000');

        for (let to of [this.swap.address, this.erc20proxy.address]) {
            await this.dai.approve(to, '1000000');
            await this.weth.approve(to, '1000000');
            await this.dai.approve(to, '1000000', { from: wallet });
            await this.weth.approve(to, '1000000', { from: wallet });
        }
    });

    describe('wip', async function () {
        it('transferFrom', async function () {
            await this.dai.approve(addr1, '2', { from: wallet });
            await this.dai.transferFrom(wallet, addr1, '1', { from: addr1 });
        });

        it('should not swap with bad signature', async function () {
            const order = buildOrder(this.swap, this.dai, this.weth, 1, 1);
            const data = buildOrderData(this.chainId, this.swap.address, order);
            const signature = ethSigUtil.signTypedMessage(account.getPrivateKey(), { data });
            const sentOrder = buildOrder(this.swap, this.dai, this.weth, 1, 2);

            await expectRevert(
                this.swap.fillOrder(sentOrder, signature, 1, 0, 1),
                'LOP: bad signature',
            );
        });

        it('should not fill (1,1)', async function () {
            const order = buildOrder(this.swap, this.dai, this.weth, 1, 1);
            const data = buildOrderData(this.chainId, this.swap.address, order);
            const signature = ethSigUtil.signTypedMessage(account.getPrivateKey(), { data });

            await expectRevert(
                this.swap.fillOrder(order, signature, 1, 1, 1),
                'LOP: only one amount should be 0',
            );
        });

        it('should not fill above threshold', async function () {
            const order = buildOrder(this.swap, this.dai, this.weth, 2, 2);
            const data = buildOrderData(this.chainId, this.swap.address, order);
            const signature = ethSigUtil.signTypedMessage(account.getPrivateKey(), { data });

            await expectRevert(
                this.swap.fillOrder(order, signature, 2, 0, 1),
                'LOP: taking amount too high',
            );
        });

        it('should not fill below threshold', async function () {
            const order = buildOrder(this.swap, this.dai, this.weth, 2, 2);
            const data = buildOrderData(this.chainId, this.swap.address, order);
            const signature = ethSigUtil.signTypedMessage(account.getPrivateKey(), { data });

            await expectRevert(
                this.swap.fillOrder(order, signature, 0, 2, 3),
                'LOP: making amount too low',
            );
        });

        it('should fail when both amounts are zero', async function () {
            const order = buildOrder(this.swap, this.dai, this.weth, 100, 1);
            const data = buildOrderData(this.chainId, this.swap.address, order);
            const signature = ethSigUtil.signTypedMessage(account.getPrivateKey(), { data });

            await expectRevert(
                this.swap.fillOrder(order, signature, 0, 0, 0),
                'LOP: only one amount should be 0',
            );
        });

        it('should swap fully based on signature', async function () {
            // Order: 1 DAI => 1 WETH
            // Swap:  1 DAI => 1 WETH

            const order = buildOrder(this.swap, this.dai, this.weth, 1, 1);
            const data = buildOrderData(this.chainId, this.swap.address, order);
            const signature = ethSigUtil.signTypedMessage(account.getPrivateKey(), { data });

            const makerDai = await this.dai.balanceOf(wallet);
            const takerDai = await this.dai.balanceOf(addr1);
            const makerWeth = await this.weth.balanceOf(wallet);
            const takerWeth = await this.weth.balanceOf(addr1);

            const receipt = await this.swap.fillOrder(order, signature, 1, 0, 1);

            expect(
                await profileEVM(receipt.tx, ['CALL', 'STATICCALL', 'SSTORE', 'SLOAD', 'EXTCODESIZE']),
            ).to.be.deep.equal([2, 2, 7, 7, 3]);

            expect(await this.dai.balanceOf(wallet)).to.be.bignumber.equal(makerDai.subn(1));
            expect(await this.dai.balanceOf(addr1)).to.be.bignumber.equal(takerDai.addn(1));
            expect(await this.weth.balanceOf(wallet)).to.be.bignumber.equal(makerWeth.addn(1));
            expect(await this.weth.balanceOf(addr1)).to.be.bignumber.equal(takerWeth.subn(1));
        });

        it('should swap fully based on RFQ signature', async function () {
            // Order: 1 DAI => 1 WETH
            // Swap:  1 DAI => 1 WETH

            for (const salt of ['000000000000000000000001', '000000000000000000000002']) {
                const order = buildOrderRFQ(salt, this.dai, this.weth, 1, 1);
                const data = buildOrderRFQData(this.chainId, this.swap.address, order);
                const signature = ethSigUtil.signTypedMessage(account.getPrivateKey(), { data });

                const makerDai = await this.dai.balanceOf(wallet);
                const takerDai = await this.dai.balanceOf(addr1);
                const makerWeth = await this.weth.balanceOf(wallet);
                const takerWeth = await this.weth.balanceOf(addr1);

                const receipt = await this.swap.fillOrderRFQ(order, signature, 1, 0);

                expect(
                    await profileEVM(receipt.tx, ['CALL', 'STATICCALL', 'SSTORE', 'SLOAD', 'EXTCODESIZE']),
                ).to.be.deep.equal([2, 1, 7, 7, 2]);

                await gasspectEVM(receipt.tx);

                expect(await this.dai.balanceOf(wallet)).to.be.bignumber.equal(makerDai.subn(1));
                expect(await this.dai.balanceOf(addr1)).to.be.bignumber.equal(takerDai.addn(1));
                expect(await this.weth.balanceOf(wallet)).to.be.bignumber.equal(makerWeth.addn(1));
                expect(await this.weth.balanceOf(addr1)).to.be.bignumber.equal(takerWeth.subn(1));
            }
        });

        it('should swap half based on signature', async function () {
            // Order: 2 DAI => 2 WETH
            // Swap:  1 DAI => 1 WETH

            const order = buildOrder(this.swap, this.dai, this.weth, 2, 2);
            const data = buildOrderData(this.chainId, this.swap.address, order);
            const signature = ethSigUtil.signTypedMessage(account.getPrivateKey(), { data });

            const makerDai = await this.dai.balanceOf(wallet);
            const takerDai = await this.dai.balanceOf(addr1);
            const makerWeth = await this.weth.balanceOf(wallet);
            const takerWeth = await this.weth.balanceOf(addr1);

            const receipt = await this.swap.fillOrder(order, signature, 1, 0, 1);

            expect(
                await profileEVM(receipt.tx, ['CALL', 'STATICCALL', 'SSTORE', 'SLOAD', 'EXTCODESIZE']),
            ).to.be.deep.equal([2, 2, 7, 7, 3]);

            // await gasspectEVM(receipt.tx);

            expect(await this.dai.balanceOf(wallet)).to.be.bignumber.equal(makerDai.subn(1));
            expect(await this.dai.balanceOf(addr1)).to.be.bignumber.equal(takerDai.addn(1));
            expect(await this.weth.balanceOf(wallet)).to.be.bignumber.equal(makerWeth.addn(1));
            expect(await this.weth.balanceOf(addr1)).to.be.bignumber.equal(takerWeth.subn(1));
        });

        it('should floor maker amount', async function () {
            // Order: 2 DAI => 10 WETH
            // Swap:  9 WETH <= 1 DAI

            const order = buildOrder(this.swap, this.dai, this.weth, 2, 10);
            const data = buildOrderData(this.chainId, this.swap.address, order);
            const signature = ethSigUtil.signTypedMessage(account.getPrivateKey(), { data });

            const makerDai = await this.dai.balanceOf(wallet);
            const takerDai = await this.dai.balanceOf(addr1);
            const makerWeth = await this.weth.balanceOf(wallet);
            const takerWeth = await this.weth.balanceOf(addr1);

            await this.swap.fillOrder(order, signature, 0, 9, 1);

            expect(await this.dai.balanceOf(wallet)).to.be.bignumber.equal(makerDai.subn(1));
            expect(await this.dai.balanceOf(addr1)).to.be.bignumber.equal(takerDai.addn(1));
            expect(await this.weth.balanceOf(wallet)).to.be.bignumber.equal(makerWeth.addn(9));
            expect(await this.weth.balanceOf(addr1)).to.be.bignumber.equal(takerWeth.subn(9));
        });

        it('should fail on floor maker amount = 0', async function () {
            // Order: 2 DAI => 10 WETH
            // Swap:  4 WETH <= 0 DAI

            const order = buildOrder(this.swap, this.dai, this.weth, 2, 10);
            const data = buildOrderData(this.chainId, this.swap.address, order);
            const signature = ethSigUtil.signTypedMessage(account.getPrivateKey(), { data });

            await expectRevert(
                this.swap.fillOrder(order, signature, 0, 4, 0),
                'LOP: can\'t swap 0 amount',
            );
        });

        it('should ceil taker amount', async function () {
            // Order: 10 DAI => 2 WETH
            // Swap:  4 DAI => 1 WETH

            const order = buildOrder(this.swap, this.dai, this.weth, 10, 2);
            const data = buildOrderData(this.chainId, this.swap.address, order);
            const signature = ethSigUtil.signTypedMessage(account.getPrivateKey(), { data });

            const makerDai = await this.dai.balanceOf(wallet);
            const takerDai = await this.dai.balanceOf(addr1);
            const makerWeth = await this.weth.balanceOf(wallet);
            const takerWeth = await this.weth.balanceOf(addr1);

            await this.swap.fillOrder(order, signature, 4, 0, 1);

            expect(await this.dai.balanceOf(wallet)).to.be.bignumber.equal(makerDai.subn(4));
            expect(await this.dai.balanceOf(addr1)).to.be.bignumber.equal(takerDai.addn(4));
            expect(await this.weth.balanceOf(wallet)).to.be.bignumber.equal(makerWeth.addn(1));
            expect(await this.weth.balanceOf(addr1)).to.be.bignumber.equal(takerWeth.subn(1));
        });
    });

    it('ERC721Proxy should work', async function () {
        const erc721proxy = await ERC721Proxy.new(this.swap.address);

        const order = buildOrder(this.swap, this.dai, this.weth, 10, 10);
<<<<<<< HEAD
        this.makerAsset = this.erc20proxy.address;
        this.takerAsset = this.erc20proxy.address;
        this.makerAssetData = this.erc20proxy.contract.methods.func_602HzuS(wallet, zeroAddress, 10, this.dai.address).encodeABI();
        this.takerAssetData = this.erc20proxy.contract.methods.func_602HzuS(zeroAddress, wallet, 10, this.weth.address).encodeABI();
=======
        this.makerAsset = this.swap.address;
        this.takerAsset = this.swap.address;
        this.makerAssetData = erc721proxy.contract.methods.func_602HzuS(wallet, zeroAddress, 10, this.dai.address).encodeABI();
        this.takerAssetData = erc721proxy.contract.methods.func_602HzuS(zeroAddress, wallet, 10, this.weth.address).encodeABI();
>>>>>>> 8d0cbb9f

        const data = buildOrderData(this.chainId, this.swap.address, order);
        const signature = ethSigUtil.signTypedMessage(account.getPrivateKey(), { data });

        const makerDai = await this.dai.balanceOf(wallet);
        const takerDai = await this.dai.balanceOf(addr1);
        const makerWeth = await this.weth.balanceOf(wallet);
        const takerWeth = await this.weth.balanceOf(addr1);

        await this.swap.fillOrder(order, signature, 10, 0, 10);

        expect(await this.dai.balanceOf(wallet)).to.be.bignumber.equal(makerDai.subn(10));
        expect(await this.dai.balanceOf(addr1)).to.be.bignumber.equal(takerDai.addn(10));
        expect(await this.weth.balanceOf(wallet)).to.be.bignumber.equal(makerWeth.addn(10));
        expect(await this.weth.balanceOf(addr1)).to.be.bignumber.equal(takerWeth.subn(10));
    });

    describe('Permit', function () {
        describe('fillOrderToWithPermit', function () {
            it('DAI => WETH', async function () {
                const swap = await LimitOrderProtocol.new();
                await this.dai.approve(swap.address, '1000000', { from: account.getAddressString() });
                const order = buildOrder(swap, this.dai, this.weth, 1, 1);
                const data = buildOrderData(this.chainId, swap.address, order);
                const signature = ethSigUtil.signTypedMessage(account.getPrivateKey(), { data });

                const permit = await getPermit(addr1, addr1PrivateKey, this.weth, '1', this.chainId, swap.address, '1');
                const targetPermitPair = withTarget(this.weth.address, permit);

                const makerDai = await this.dai.balanceOf(wallet);
                const takerDai = await this.dai.balanceOf(addr1);
                const makerWeth = await this.weth.balanceOf(wallet);
                const takerWeth = await this.weth.balanceOf(addr1);
                const allowance = await this.weth.allowance(account.getAddressString(), swap.address);

                await swap.fillOrderToWithPermit(order, signature, 1, 0, 1, addr1, targetPermitPair);

                expect(await this.dai.balanceOf(wallet)).to.be.bignumber.equal(makerDai.subn(1));
                expect(await this.dai.balanceOf(addr1)).to.be.bignumber.equal(takerDai.addn(1));
                expect(await this.weth.balanceOf(wallet)).to.be.bignumber.equal(makerWeth.addn(1));
                expect(await this.weth.balanceOf(addr1)).to.be.bignumber.equal(takerWeth.subn(1));
                expect(allowance).to.be.bignumber.eq(new BN('0'));
            });

            it('rejects reused signature', async function () {
                const swap = await LimitOrderProtocol.new();
                await this.dai.approve(swap.address, '1000000', { from: account.getAddressString() });
                const order = buildOrder(swap, this.dai, this.weth, 1, 1);
                const data = buildOrderData(this.chainId, swap.address, order);
                const signature = ethSigUtil.signTypedMessage(account.getPrivateKey(), { data });

                const permit = await getPermit(addr1, addr1PrivateKey, this.weth, '1', this.chainId, swap.address, '1');
                const targetPermitPair = withTarget(this.weth.address, permit);
                const requestFunc = () => swap.fillOrderToWithPermit(order, signature, 0, 1, 1, addr1, targetPermitPair);
                await requestFunc();
                await expectRevert(
                    requestFunc(),
                    'ERC20Permit: invalid signature',
                );
            });

            it('rejects other signature', async function () {
                const swap = await LimitOrderProtocol.new();
                await this.dai.approve(swap.address, '1000000', { from: account.getAddressString() });
                const order = buildOrder(swap, this.dai, this.weth, 1, 1);
                const data = buildOrderData(this.chainId, swap.address, order);
                const signature = ethSigUtil.signTypedMessage(account.getPrivateKey(), { data });

                const otherWallet = Wallet.generate();
                const permit = await getPermit(addr1, otherWallet.getPrivateKey(), this.weth, '1', this.chainId, swap.address, '1');
                const targetPermitPair = withTarget(this.weth.address, permit);
                const requestFunc = () => swap.fillOrderToWithPermit(order, signature, 0, 1, 1, addr1, targetPermitPair);
                await expectRevert(
                    requestFunc(),
                    'ERC20Permit: invalid signature',
                );
            });

            it('rejects expired permit', async function () {
                const deadline = (await time.latest()) - time.duration.weeks(1);
                const swap = await LimitOrderProtocol.new();
                await this.dai.approve(swap.address, '1000000', { from: account.getAddressString() });
                const order = buildOrder(swap, this.dai, this.weth, 1, 1);
                const data = buildOrderData(this.chainId, swap.address, order);
                const signature = ethSigUtil.signTypedMessage(account.getPrivateKey(), { data });

                const permit = await getPermit(addr1, addr1PrivateKey, this.weth, '1', this.chainId, swap.address, '1', deadline);
                const targetPermitPair = withTarget(this.weth.address, permit);
                const requestFunc = () => swap.fillOrderToWithPermit(order, signature, 0, 1, 1, addr1, targetPermitPair);
                await expectRevert(
                    requestFunc(),
                    'expired deadline',
                );
            });
        });

        describe('fillOrderRFQToWithPermit', function () {
            it('DAI => WETH', async function () {
                const swap = await LimitOrderProtocol.new();
                await this.dai.approve(swap.address, '1000000', { from: account.getAddressString() });
                const order = buildOrderRFQ('20203181441137406086353707335681', this.dai, this.weth, 1, 1);
                const data = buildOrderRFQData(this.chainId, swap.address, order);
                const signature = ethSigUtil.signTypedMessage(account.getPrivateKey(), { data });

                const permit = await getPermit(addr1, addr1PrivateKey, this.weth, '1', this.chainId, swap.address, '1');
                const targetPermitPair = withTarget(this.weth.address, permit);

                const makerDai = await this.dai.balanceOf(wallet);
                const takerDai = await this.dai.balanceOf(addr1);
                const makerWeth = await this.weth.balanceOf(wallet);
                const takerWeth = await this.weth.balanceOf(addr1);
                const allowance = await this.weth.allowance(account.getAddressString(), swap.address);

                await swap.fillOrderRFQToWithPermit(order, signature, 1, 0, addr1, targetPermitPair);

                expect(await this.dai.balanceOf(wallet)).to.be.bignumber.equal(makerDai.subn(1));
                expect(await this.dai.balanceOf(addr1)).to.be.bignumber.equal(takerDai.addn(1));
                expect(await this.weth.balanceOf(wallet)).to.be.bignumber.equal(makerWeth.addn(1));
                expect(await this.weth.balanceOf(addr1)).to.be.bignumber.equal(takerWeth.subn(1));
                expect(allowance).to.be.bignumber.eq(new BN('0'));
            });

            it('rejects reused signature', async function () {
                const swap = await LimitOrderProtocol.new();
                await this.dai.approve(swap.address, '1000000', { from: account.getAddressString() });
                const order = buildOrderRFQ('20203181441137406086353707335681', this.dai, this.weth, 1, 1);
                const data = buildOrderRFQData(this.chainId, swap.address, order);
                const signature = ethSigUtil.signTypedMessage(account.getPrivateKey(), { data });

                const permit = await getPermit(addr1, addr1PrivateKey, this.weth, '1', this.chainId, swap.address, '1');
                const targetPermitPair = withTarget(this.weth.address, permit);
                const requestFunc = () => swap.fillOrderRFQToWithPermit(order, signature, 0, 1, addr1, targetPermitPair);
                await requestFunc();
                await expectRevert(
                    requestFunc(),
                    'ERC20Permit: invalid signature',
                );
            });

            it('rejects other signature', async function () {
                const swap = await LimitOrderProtocol.new();
                await this.dai.approve(swap.address, '1000000', { from: account.getAddressString() });
                const order = buildOrderRFQ('20203181441137406086353707335681', this.dai, this.weth, 1, 1);
                const data = buildOrderRFQData(this.chainId, swap.address, order);
                const signature = ethSigUtil.signTypedMessage(account.getPrivateKey(), { data });

                const otherWallet = Wallet.generate();
                const permit = await getPermit(addr1, otherWallet.getPrivateKey(), this.weth, '1', this.chainId, swap.address, '1');
                const targetPermitPair = withTarget(this.weth.address, permit);
                const requestFunc = () => swap.fillOrderRFQToWithPermit(order, signature, 0, 1, addr1, targetPermitPair);
                await expectRevert(
                    requestFunc(),
                    'ERC20Permit: invalid signature',
                );
            });

            it('rejects expired permit', async function () {
                const deadline = (await time.latest()) - time.duration.weeks(1);
                const swap = await LimitOrderProtocol.new();
                await this.dai.approve(swap.address, '1000000', { from: account.getAddressString() });
                const order = buildOrderRFQ('20203181441137406086353707335681', this.dai, this.weth, 1, 1);
                const data = buildOrderRFQData(this.chainId, swap.address, order);
                const signature = ethSigUtil.signTypedMessage(account.getPrivateKey(), { data });

                const permit = await getPermit(addr1, addr1PrivateKey, this.weth, '1', this.chainId, swap.address, '1', deadline);
                const targetPermitPair = withTarget(this.weth.address, permit);
                const requestFunc = () => swap.fillOrderRFQToWithPermit(order, signature, 0, 1, addr1, targetPermitPair);
                await expectRevert(
                    requestFunc(),
                    'expired deadline',
                );
            });
        });
    });

    describe('Amount Calculator', async function () {
        it('empty getTakerAmount should work on full fill', async function () {
            const order = buildOrder(this.swap, this.dai, this.weth, 10, 10);
            order.getTakerAmount = '0x';
            const data = buildOrderData(this.chainId, this.swap.address, order);
            const signature = ethSigUtil.signTypedMessage(account.getPrivateKey(), { data });

            const makerDai = await this.dai.balanceOf(wallet);
            const takerDai = await this.dai.balanceOf(addr1);
            const makerWeth = await this.weth.balanceOf(wallet);
            const takerWeth = await this.weth.balanceOf(addr1);

            await this.swap.fillOrder(order, signature, 10, 0, 10);

            expect(await this.dai.balanceOf(wallet)).to.be.bignumber.equal(makerDai.subn(10));
            expect(await this.dai.balanceOf(addr1)).to.be.bignumber.equal(takerDai.addn(10));
            expect(await this.weth.balanceOf(wallet)).to.be.bignumber.equal(makerWeth.addn(10));
            expect(await this.weth.balanceOf(addr1)).to.be.bignumber.equal(takerWeth.subn(10));
        });

        it('empty getTakerAmount should not work on partial fill', async function () {
            const order = buildOrder(this.swap, this.dai, this.weth, 10, 10);
            order.getTakerAmount = '0x';
            const data = buildOrderData(this.chainId, this.swap.address, order);
            const signature = ethSigUtil.signTypedMessage(account.getPrivateKey(), { data });

            await expectRevert(
                this.swap.fillOrder(order, signature, 5, 0, 5),
                'LOP: wrong maker amount',
            );
        });

        it('empty getMakerAmount should work on full fill', async function () {
            const order = buildOrder(this.swap, this.dai, this.weth, 10, 10);
            order.getMakerAmount = '0x';
            const data = buildOrderData(this.chainId, this.swap.address, order);
            const signature = ethSigUtil.signTypedMessage(account.getPrivateKey(), { data });

            const makerDai = await this.dai.balanceOf(wallet);
            const takerDai = await this.dai.balanceOf(addr1);
            const makerWeth = await this.weth.balanceOf(wallet);
            const takerWeth = await this.weth.balanceOf(addr1);

            await this.swap.fillOrder(order, signature, 0, 10, 10);

            expect(await this.dai.balanceOf(wallet)).to.be.bignumber.equal(makerDai.subn(10));
            expect(await this.dai.balanceOf(addr1)).to.be.bignumber.equal(takerDai.addn(10));
            expect(await this.weth.balanceOf(wallet)).to.be.bignumber.equal(makerWeth.addn(10));
            expect(await this.weth.balanceOf(addr1)).to.be.bignumber.equal(takerWeth.subn(10));
        });

        it('empty getMakerAmount should not work on partial fill', async function () {
            const order = buildOrder(this.swap, this.dai, this.weth, 10, 10);
            order.getMakerAmount = '0x';
            const data = buildOrderData(this.chainId, this.swap.address, order);
            const signature = ethSigUtil.signTypedMessage(account.getPrivateKey(), { data });

            await expectRevert(
                this.swap.fillOrder(order, signature, 0, 5, 5),
                'LOP: wrong taker amount',
            );
        });
    });

    describe('Order Cancelation', async function () {
        beforeEach(async function () {
            this.order = buildOrder(this.swap, this.dai, this.weth, 1, 1);
        });

        it('should cancel own order', async function () {
            await this.swap.cancelOrder(this.order, { from: wallet });
            const data = buildOrderData(this.chainId, this.swap.address, this.order);
            const orderHash = bufferToHex(ethSigUtil.TypedDataUtils.sign(data));
            expect(await this.swap.remaining(orderHash)).to.be.bignumber.equal('0');
        });

        it('should not cancel foreign order', async function () {
            await expectRevert(
                this.swap.cancelOrder(this.order),
                'LOP: Access denied',
            );
        });

        it('should not fill cancelled order', async function () {
            const data = buildOrderData(this.chainId, this.swap.address, this.order);
            const signature = ethSigUtil.signTypedMessage(account.getPrivateKey(), { data });

            await this.swap.cancelOrder(this.order, { from: wallet });

            await expectRevert(
                this.swap.fillOrder(this.order, signature, 1, 0, 1),
                'LOP: can\'t swap 0 amount',
            );
        });
    });

    describe('OrderRFQ Cancelation', async function () {
        it('should cancel own order', async function () {
            await this.swap.cancelOrderRFQ('1');
            const invalidator = await this.swap.invalidatorForOrderRFQ(addr1, '0');
            expect(invalidator).to.be.bignumber.equal(toBN('2'));
        });

        it('should cancel own order with huge number', async function () {
            await this.swap.cancelOrderRFQ('1023');
            const invalidator = await this.swap.invalidatorForOrderRFQ(addr1, '3');
            expect(invalidator).to.be.bignumber.equal(toBN('1').shln(255));
        });

        it('should not fill cancelled order', async function () {
            const order = buildOrderRFQ('1', this.dai, this.weth, 1, 1);
            const data = buildOrderRFQData(this.chainId, this.swap.address, order);
            const signature = ethSigUtil.signTypedMessage(account.getPrivateKey(), { data });

            await this.swap.cancelOrderRFQ('1', { from: wallet });

            await expectRevert(
                this.swap.fillOrderRFQ(order, signature, 1, 0),
                'LOP: already filled',
            );
        });
    });

    describe('Private Orders', async function () {
        it('should fill with correct taker', async function () {
            const order = buildOrder(this.swap, this.dai, this.weth, 1, 1, addr1);
            const data = buildOrderData(this.chainId, this.swap.address, order);
            const signature = ethSigUtil.signTypedMessage(account.getPrivateKey(), { data });

            const makerDai = await this.dai.balanceOf(wallet);
            const takerDai = await this.dai.balanceOf(addr1);
            const makerWeth = await this.weth.balanceOf(wallet);
            const takerWeth = await this.weth.balanceOf(addr1);

            await this.swap.fillOrder(order, signature, 1, 0, 1);

            expect(await this.dai.balanceOf(wallet)).to.be.bignumber.equal(makerDai.subn(1));
            expect(await this.dai.balanceOf(addr1)).to.be.bignumber.equal(takerDai.addn(1));
            expect(await this.weth.balanceOf(wallet)).to.be.bignumber.equal(makerWeth.addn(1));
            expect(await this.weth.balanceOf(addr1)).to.be.bignumber.equal(takerWeth.subn(1));
        });

        it('should not fill with incorrect taker', async function () {
            const order = buildOrder(this.swap, this.dai, this.weth, 1, 1, wallet);
            const data = buildOrderData(this.chainId, this.swap.address, order);
            const signature = ethSigUtil.signTypedMessage(account.getPrivateKey(), { data });

            await expectRevert(
                this.swap.fillOrder(order, signature, 1, 0, 1),
                'LOP: private order',
            );
        });
    });

    describe('Predicate', async function () {
        it('`or` should pass', async function () {
            const ts1 = this.swap.contract.methods.timestampBelow(0xff0000).encodeABI();
            const balanceCall = this.dai.contract.methods.balanceOf(wallet).encodeABI();
            const gtCall = this.swap.contract.methods.gt('100000', this.dai.address, balanceCall).encodeABI();
            const predicate = this.swap.contract.methods.or(
                [this.swap.address, this.swap.address],
                [ts1, gtCall],
            ).encodeABI();
            const order = buildOrder(this.swap, this.dai, this.weth, 1, 1, zeroAddress, predicate);
            const data = buildOrderData(this.chainId, this.swap.address, order);
            const signature = ethSigUtil.signTypedMessage(account.getPrivateKey(), { data });

            const makerDai = await this.dai.balanceOf(wallet);
            const takerDai = await this.dai.balanceOf(addr1);
            const makerWeth = await this.weth.balanceOf(wallet);
            const takerWeth = await this.weth.balanceOf(addr1);

            await this.swap.fillOrder(order, signature, 1, 0, 1);

            expect(await this.dai.balanceOf(wallet)).to.be.bignumber.equal(makerDai.subn(1));
            expect(await this.dai.balanceOf(addr1)).to.be.bignumber.equal(takerDai.addn(1));
            expect(await this.weth.balanceOf(wallet)).to.be.bignumber.equal(makerWeth.addn(1));
            expect(await this.weth.balanceOf(addr1)).to.be.bignumber.equal(takerWeth.subn(1));
        });

        it('`or` should fail', async function () {
            const ts1 = this.swap.contract.methods.timestampBelow(0xff0000).encodeABI();
            const balanceCall = this.dai.contract.methods.balanceOf(wallet).encodeABI();
            const gtCall = this.swap.contract.methods.lt('100000', this.dai.address, balanceCall).encodeABI();
            const predicate = this.swap.contract.methods.or(
                [this.swap.address, this.swap.address],
                [ts1, gtCall],
            ).encodeABI();
            const order = buildOrder(this.swap, this.dai, this.weth, 1, 1, zeroAddress, predicate);
            const data = buildOrderData(this.chainId, this.swap.address, order);
            const signature = ethSigUtil.signTypedMessage(account.getPrivateKey(), { data });

            await expectRevert(
                this.swap.fillOrder(order, signature, 1, 0, 1),
                'LOP: predicate returned false',
            );
        });

        it('`and` should pass', async function () {
            const ts1 = this.swap.contract.methods.timestampBelow(0xff000000).encodeABI();
            const balanceCall = this.dai.contract.methods.balanceOf(wallet).encodeABI();
            const gtCall = this.swap.contract.methods.eq('1000000', this.dai.address, balanceCall).encodeABI();
            const predicate = this.swap.contract.methods.and(
                [this.swap.address, this.swap.address],
                [ts1, gtCall],
            ).encodeABI();
            const order = buildOrder(this.swap, this.dai, this.weth, 1, 1, zeroAddress, predicate);
            const data = buildOrderData(this.chainId, this.swap.address, order);
            const signature = ethSigUtil.signTypedMessage(account.getPrivateKey(), { data });

            const makerDai = await this.dai.balanceOf(wallet);
            const takerDai = await this.dai.balanceOf(addr1);
            const makerWeth = await this.weth.balanceOf(wallet);
            const takerWeth = await this.weth.balanceOf(addr1);

            await this.swap.fillOrder(order, signature, 1, 0, 1);

            expect(await this.dai.balanceOf(wallet)).to.be.bignumber.equal(makerDai.subn(1));
            expect(await this.dai.balanceOf(addr1)).to.be.bignumber.equal(takerDai.addn(1));
            expect(await this.weth.balanceOf(wallet)).to.be.bignumber.equal(makerWeth.addn(1));
            expect(await this.weth.balanceOf(addr1)).to.be.bignumber.equal(takerWeth.subn(1));
        });

        it('nonce + ts example', async function () {
            const ts1 = this.swap.contract.methods.timestampBelow(0xff000000).encodeABI();
            const nonceCall = this.swap.contract.methods.nonceEquals(wallet, 0).encodeABI();
            const predicate = this.swap.contract.methods.and(
                [this.swap.address, this.swap.address],
                [ts1, nonceCall],
            ).encodeABI();
            const order = buildOrder(this.swap, this.dai, this.weth, 1, 1, zeroAddress, predicate);
            const data = buildOrderData(this.chainId, this.swap.address, order);
            const signature = ethSigUtil.signTypedMessage(account.getPrivateKey(), { data });

            const makerDai = await this.dai.balanceOf(wallet);
            const takerDai = await this.dai.balanceOf(addr1);
            const makerWeth = await this.weth.balanceOf(wallet);
            const takerWeth = await this.weth.balanceOf(addr1);

            await this.swap.fillOrder(order, signature, 1, 0, 1);

            expect(await this.dai.balanceOf(wallet)).to.be.bignumber.equal(makerDai.subn(1));
            expect(await this.dai.balanceOf(addr1)).to.be.bignumber.equal(takerDai.addn(1));
            expect(await this.weth.balanceOf(wallet)).to.be.bignumber.equal(makerWeth.addn(1));
            expect(await this.weth.balanceOf(addr1)).to.be.bignumber.equal(takerWeth.subn(1));
        });

        it('advance nonce', async function () {
            await this.swap.increaseNonce();
            expect(await this.swap.nonce(addr1)).to.be.bignumber.equal('1');
        });

        it('`and` should fail', async function () {
            const ts1 = this.swap.contract.methods.timestampBelow(0xff0000).encodeABI();
            const balanceCall = this.dai.contract.methods.balanceOf(wallet).encodeABI();
            const gtCall = this.swap.contract.methods.gt('100000', this.dai.address, balanceCall).encodeABI();
            const predicate = this.swap.contract.methods.and(
                [this.swap.address, this.swap.address],
                [ts1, gtCall],
            ).encodeABI();
            const order = buildOrder(this.swap, this.dai, this.weth, 1, 1, zeroAddress, predicate);
            const data = buildOrderData(this.chainId, this.swap.address, order);
            const signature = ethSigUtil.signTypedMessage(account.getPrivateKey(), { data });

            await expectRevert(
                this.swap.fillOrder(order, signature, 1, 0, 1),
                'LOP: predicate returned false',
            );
        });
    });

    describe('Expiration', async function () {
        it('should fill when not expired', async function () {
            const order = buildOrder(this.swap, this.dai, this.weth, 1, 1, zeroAddress, this.swap.contract.methods.timestampBelow(0xff00000000).encodeABI());
            const data = buildOrderData(this.chainId, this.swap.address, order);
            const signature = ethSigUtil.signTypedMessage(account.getPrivateKey(), { data });

            const makerDai = await this.dai.balanceOf(wallet);
            const takerDai = await this.dai.balanceOf(addr1);
            const makerWeth = await this.weth.balanceOf(wallet);
            const takerWeth = await this.weth.balanceOf(addr1);

            await this.swap.fillOrder(order, signature, 1, 0, 1);

            expect(await this.dai.balanceOf(wallet)).to.be.bignumber.equal(makerDai.subn(1));
            expect(await this.dai.balanceOf(addr1)).to.be.bignumber.equal(takerDai.addn(1));
            expect(await this.weth.balanceOf(wallet)).to.be.bignumber.equal(makerWeth.addn(1));
            expect(await this.weth.balanceOf(addr1)).to.be.bignumber.equal(takerWeth.subn(1));
        });

        it('should not fill when expired', async function () {
            const order = buildOrder(this.swap, this.dai, this.weth, 1, 1, zeroAddress, this.swap.contract.methods.timestampBelow(0xff0000).encodeABI());
            const data = buildOrderData(this.chainId, this.swap.address, order);
            const signature = ethSigUtil.signTypedMessage(account.getPrivateKey(), { data });

            await expectRevert(
                this.swap.fillOrder(order, signature, 1, 0, 1),
                'LOP: predicate returned false',
            );
        });

        it('should fill RFQ order when not expired', async function () {
            const order = buildOrderRFQ('20203181441137406086353707335681', this.dai, this.weth, 1, 1);
            const data = buildOrderRFQData(this.chainId, this.swap.address, order);
            const signature = ethSigUtil.signTypedMessage(account.getPrivateKey(), { data });

            const makerDai = await this.dai.balanceOf(wallet);
            const takerDai = await this.dai.balanceOf(addr1);
            const makerWeth = await this.weth.balanceOf(wallet);
            const takerWeth = await this.weth.balanceOf(addr1);

            await this.swap.fillOrderRFQ(order, signature, 1, 0);

            expect(await this.dai.balanceOf(wallet)).to.be.bignumber.equal(makerDai.subn(1));
            expect(await this.dai.balanceOf(addr1)).to.be.bignumber.equal(takerDai.addn(1));
            expect(await this.weth.balanceOf(wallet)).to.be.bignumber.equal(makerWeth.addn(1));
            expect(await this.weth.balanceOf(addr1)).to.be.bignumber.equal(takerWeth.subn(1));
        });

        it('should partial fill RFQ order', async function () {
            const order = buildOrderRFQ('20203181441137406086353707335681', this.dai, this.weth, 2, 2);
            const data = buildOrderRFQData(this.chainId, this.swap.address, order);
            const signature = ethSigUtil.signTypedMessage(account.getPrivateKey(), { data });

            const makerDai = await this.dai.balanceOf(wallet);
            const takerDai = await this.dai.balanceOf(addr1);
            const makerWeth = await this.weth.balanceOf(wallet);
            const takerWeth = await this.weth.balanceOf(addr1);

            await this.swap.fillOrderRFQ(order, signature, 1, 0);

            expect(await this.dai.balanceOf(wallet)).to.be.bignumber.equal(makerDai.subn(1));
            expect(await this.dai.balanceOf(addr1)).to.be.bignumber.equal(takerDai.addn(1));
            expect(await this.weth.balanceOf(wallet)).to.be.bignumber.equal(makerWeth.addn(1));
            expect(await this.weth.balanceOf(addr1)).to.be.bignumber.equal(takerWeth.subn(1));
        });

        it('should fully fill RFQ order', async function () {
            const order = buildOrderRFQ('20203181441137406086353707335681', this.dai, this.weth, 1, 1);
            const data = buildOrderRFQData(this.chainId, this.swap.address, order);
            const signature = ethSigUtil.signTypedMessage(account.getPrivateKey(), { data });

            const makerDai = await this.dai.balanceOf(wallet);
            const takerDai = await this.dai.balanceOf(addr1);
            const makerWeth = await this.weth.balanceOf(wallet);
            const takerWeth = await this.weth.balanceOf(addr1);

            await this.swap.fillOrderRFQ(order, signature, 0, 0);

            expect(await this.dai.balanceOf(wallet)).to.be.bignumber.equal(makerDai.subn(1));
            expect(await this.dai.balanceOf(addr1)).to.be.bignumber.equal(takerDai.addn(1));
            expect(await this.weth.balanceOf(wallet)).to.be.bignumber.equal(makerWeth.addn(1));
            expect(await this.weth.balanceOf(addr1)).to.be.bignumber.equal(takerWeth.subn(1));
        });

        it('should not partial fill RFQ order when 0', async function () {
            const order = buildOrderRFQ('20203181441137406086353707335681', this.dai, this.weth, 5, 10);
            const data = buildOrderRFQData(this.chainId, this.swap.address, order);
            const signature = ethSigUtil.signTypedMessage(account.getPrivateKey(), { data });

            await expectRevert(
                this.swap.fillOrderRFQ(order, signature, 0, 1),
                'LOP: can\'t swap 0 amount',
            );
        });

        it('should not fill RFQ order when expired', async function () {
            const order = buildOrderRFQ('308276084001730439550074881', this.dai, this.weth, 1, 1);
            const data = buildOrderRFQData(this.chainId, this.swap.address, order);
            const signature = ethSigUtil.signTypedMessage(account.getPrivateKey(), { data });

            await expectRevert(
                this.swap.fillOrderRFQ(order, signature, 1, 0),
                'LOP: order expired',
            );
        });

        it('should fill partially if not enough coins (taker)', async function () {
            const order = buildOrder(this.swap, this.dai, this.weth, 2, 2);
            const data = buildOrderData(this.chainId, this.swap.address, order);
            const signature = ethSigUtil.signTypedMessage(account.getPrivateKey(), { data });

            const makerDai = await this.dai.balanceOf(wallet);
            const takerDai = await this.dai.balanceOf(addr1);
            const makerWeth = await this.weth.balanceOf(wallet);
            const takerWeth = await this.weth.balanceOf(addr1);

            await this.swap.fillOrder(order, signature, 0, 3, 2);

            expect(await this.dai.balanceOf(wallet)).to.be.bignumber.equal(makerDai.subn(2));
            expect(await this.dai.balanceOf(addr1)).to.be.bignumber.equal(takerDai.addn(2));
            expect(await this.weth.balanceOf(wallet)).to.be.bignumber.equal(makerWeth.addn(2));
            expect(await this.weth.balanceOf(addr1)).to.be.bignumber.equal(takerWeth.subn(2));
        });

        it('should fill partially if not enough coins (maker)', async function () {
            const order = buildOrder(this.swap, this.dai, this.weth, 2, 2);
            const data = buildOrderData(this.chainId, this.swap.address, order);
            const signature = ethSigUtil.signTypedMessage(account.getPrivateKey(), { data });

            const makerDai = await this.dai.balanceOf(wallet);
            const takerDai = await this.dai.balanceOf(addr1);
            const makerWeth = await this.weth.balanceOf(wallet);
            const takerWeth = await this.weth.balanceOf(addr1);

            await this.swap.fillOrder(order, signature, 3, 0, 2);

            expect(await this.dai.balanceOf(wallet)).to.be.bignumber.equal(makerDai.subn(2));
            expect(await this.dai.balanceOf(addr1)).to.be.bignumber.equal(takerDai.addn(2));
            expect(await this.weth.balanceOf(wallet)).to.be.bignumber.equal(makerWeth.addn(2));
            expect(await this.weth.balanceOf(addr1)).to.be.bignumber.equal(takerWeth.subn(2));
        });
    });

    describe('Interaction', async function () {
        beforeEach(async function () {
            this.notificationReceiver = await InteractiveNotificationReceiverMock.new();
        });

        it('should fill and unwrap token', async function () {
            const amount = web3.utils.toWei('1', 'ether');
            await web3.eth.sendTransaction({ from: wallet, to: this.weth.address, value: amount });

            const interaction = this.notificationReceiver.address + wallet.substr(2);

            const order = buildOrder(
                this.swap,
                this.dai,
                this.weth,
                1,
                1,
                zeroAddress,
                this.swap.contract.methods.timestampBelow(0xff00000000).encodeABI(),
                '0x',
                interaction,
                this.notificationReceiver.address,
            );
            const data = buildOrderData(this.chainId, this.swap.address, order);
            const signature = ethSigUtil.signTypedMessage(account.getPrivateKey(), { data });

            const makerDai = await this.dai.balanceOf(wallet);
            const takerDai = await this.dai.balanceOf(addr1);
            const makerWeth = await this.weth.balanceOf(wallet);
            const takerWeth = await this.weth.balanceOf(addr1);
            const makerEth = await web3.eth.getBalance(wallet);

            await this.swap.fillOrder(order, signature, 1, 0, 1);

            expect(await this.dai.balanceOf(wallet)).to.be.bignumber.equal(makerDai.subn(1));
            expect(await this.dai.balanceOf(addr1)).to.be.bignumber.equal(takerDai.addn(1));
            expect(await this.weth.balanceOf(wallet)).to.be.bignumber.equal(makerWeth);
            expect(web3.utils.toBN(await web3.eth.getBalance(wallet))).to.be.bignumber.equal(web3.utils.toBN(makerEth).addn(1));
            expect(await this.weth.balanceOf(addr1)).to.be.bignumber.equal(takerWeth.subn(1));
        });
    });
});<|MERGE_RESOLUTION|>--- conflicted
+++ resolved
@@ -9,11 +9,7 @@
 const WrappedTokenMock = artifacts.require('WrappedTokenMock');
 const InteractiveNotificationReceiverMock = artifacts.require('InteractiveNotificationReceiverMock');
 const LimitOrderProtocol = artifacts.require('LimitOrderProtocol');
-<<<<<<< HEAD
-const ERC20Proxy = artifacts.require('ERC20Proxy');
-=======
 const ERC721Proxy = artifacts.require('ERC721Proxy');
->>>>>>> 8d0cbb9f
 
 const { profileEVM, gasspectEVM } = require('./helpers/profileEVM');
 const { buildOrderData, buildOrderRFQData } = require('./helpers/orderUtils');
@@ -61,7 +57,6 @@
         this.weth = await WrappedTokenMock.new('WETH', 'WETH');
 
         this.swap = await LimitOrderProtocol.new();
-        this.erc20proxy = await ERC20Proxy.new(this.swap.address);
 
         // We get the chain id from the contract because Ganache (used for coverage) does not return the same chain id
         // from within the EVM as from the JSON RPC interface.
@@ -73,12 +68,10 @@
         await this.dai.mint(addr1, '1000000');
         await this.weth.mint(addr1, '1000000');
 
-        for (let to of [this.swap.address, this.erc20proxy.address]) {
-            await this.dai.approve(to, '1000000');
-            await this.weth.approve(to, '1000000');
-            await this.dai.approve(to, '1000000', { from: wallet });
-            await this.weth.approve(to, '1000000', { from: wallet });
-        }
+        await this.dai.approve(this.swap.address, '1000000');
+        await this.weth.approve(this.swap.address, '1000000');
+        await this.dai.approve(this.swap.address, '1000000', { from: wallet });
+        await this.weth.approve(this.swap.address, '1000000', { from: wallet });
     });
 
     describe('wip', async function () {
@@ -285,17 +278,10 @@
         const erc721proxy = await ERC721Proxy.new(this.swap.address);
 
         const order = buildOrder(this.swap, this.dai, this.weth, 10, 10);
-<<<<<<< HEAD
-        this.makerAsset = this.erc20proxy.address;
-        this.takerAsset = this.erc20proxy.address;
-        this.makerAssetData = this.erc20proxy.contract.methods.func_602HzuS(wallet, zeroAddress, 10, this.dai.address).encodeABI();
-        this.takerAssetData = this.erc20proxy.contract.methods.func_602HzuS(zeroAddress, wallet, 10, this.weth.address).encodeABI();
-=======
-        this.makerAsset = this.swap.address;
-        this.takerAsset = this.swap.address;
+        this.makerAsset = erc721proxy.address;
+        this.takerAsset = erc721proxy.address;
         this.makerAssetData = erc721proxy.contract.methods.func_602HzuS(wallet, zeroAddress, 10, this.dai.address).encodeABI();
         this.takerAssetData = erc721proxy.contract.methods.func_602HzuS(zeroAddress, wallet, 10, this.weth.address).encodeABI();
->>>>>>> 8d0cbb9f
 
         const data = buildOrderData(this.chainId, this.swap.address, order);
         const signature = ethSigUtil.signTypedMessage(account.getPrivateKey(), { data });

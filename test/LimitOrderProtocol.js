const Wallet = require('ethereumjs-wallet').default;
const ethSigUtil = require('eth-sig-util');
const { expect, toBN, time, constants, profileEVM, trim0x } = require('@1inch/solidity-utils');
const { bufferToHex } = require('ethereumjs-util');
const { buildOrder, buildOrderData, signOrder } = require('./helpers/orderUtils');
const { getPermit, withTarget } = require('./helpers/eip712');
const { addr0Wallet, addr1Wallet, joinStaticCalls } = require('./helpers/utils');

const TokenMock = artifacts.require('TokenMock');
const WrappedTokenMock = artifacts.require('WrappedTokenMock');
const LimitOrderProtocol = artifacts.require('LimitOrderProtocol');
const ERC721Proxy = artifacts.require('ERC721Proxy');

describe('LimitOrderProtocol', async () => {
    const [addr0, addr1] = [addr0Wallet.getAddressString(), addr1Wallet.getAddressString()];

    before(async () => {
        this.chainId = await web3.eth.getChainId();
    });

    beforeEach(async () => {
        this.dai = await TokenMock.new('DAI', 'DAI');
        this.weth = await WrappedTokenMock.new('WETH', 'WETH');

        this.swap = await LimitOrderProtocol.new();

        await this.dai.mint(addr1, '1000000');
        await this.weth.mint(addr1, '1000000');
        await this.dai.mint(addr0, '1000000');
        await this.weth.mint(addr0, '1000000');

        await this.dai.approve(this.swap.address, '1000000');
        await this.weth.approve(this.swap.address, '1000000');
        await this.dai.approve(this.swap.address, '1000000', { from: addr1 });
        await this.weth.approve(this.swap.address, '1000000', { from: addr1 });
    });

    describe('wip', async () => {
        it('transferFrom', async () => {
            await this.dai.approve(addr0, '2', { from: addr1 });
            await this.dai.transferFrom(addr1, addr0, '1', { from: addr0 });
        });

        it('should not swap with bad signature', async () => {
            const order = buildOrder(
                {
                    makerAsset: this.dai.address,
                    takerAsset: this.weth.address,
                    makingAmount: 1,
                    takingAmount: 1,
                    from: addr1,
                },
            );
            const signature = signOrder(order, this.chainId, this.swap.address, addr1Wallet.getPrivateKey());
            const sentOrder = buildOrder(
                {
                    makerAsset: this.dai.address,
                    takerAsset: this.weth.address,
                    makingAmount: 1,
                    takingAmount: 2,
                    from: addr1,
                },
            );

            await expect(
                this.swap.fillOrder(sentOrder, signature, '0x', 1, 0, 1),
            ).to.eventually.be.rejectedWith('BadSignature()');
        });

        it('should not fill (1,1)', async () => {
            const order = buildOrder(
                {
                    makerAsset: this.dai.address,
                    takerAsset: this.weth.address,
                    makingAmount: 1,
                    takingAmount: 1,
                    from: addr1,
                },
            );
            const signature = signOrder(order, this.chainId, this.swap.address, addr1Wallet.getPrivateKey());

            await expect(
                this.swap.fillOrder(order, signature, '0x', 1, 1, 1),
            ).to.eventually.be.rejectedWith('OnlyOneAmountShouldBeZero()');
        });

        it('should not fill above threshold', async () => {
            const order = buildOrder(
                {
                    makerAsset: this.dai.address,
                    takerAsset: this.weth.address,
                    makingAmount: 2,
                    takingAmount: 2,
                    from: addr1,
                },
            );
            const signature = signOrder(order, this.chainId, this.swap.address, addr1Wallet.getPrivateKey());

            await expect(
                this.swap.fillOrder(order, signature, '0x', 2, 0, 1),
            ).to.eventually.be.rejectedWith('TakingAmountTooHigh()');
        });

        it('should not fill below threshold', async () => {
            const order = buildOrder(
                {
                    makerAsset: this.dai.address,
                    takerAsset: this.weth.address,
                    makingAmount: 2,
                    takingAmount: 2,
                    from: addr1,
                },
            );
            const signature = signOrder(order, this.chainId, this.swap.address, addr1Wallet.getPrivateKey());

            await expect(
                this.swap.fillOrder(order, signature, '0x', 0, 2, 3),
            ).to.eventually.be.rejectedWith('MakingAmountTooLow()');
        });

        it('should fail when both amounts are zero', async () => {
            const order = buildOrder(
                {
                    makerAsset: this.dai.address,
                    takerAsset: this.weth.address,
                    makingAmount: 100,
                    takingAmount: 1,
                    from: addr1,
                },
            );
            const signature = signOrder(order, this.chainId, this.swap.address, addr1Wallet.getPrivateKey());

            await expect(
                this.swap.fillOrder(order, signature, '0x', 0, 0, 0),
            ).to.eventually.be.rejectedWith('OnlyOneAmountShouldBeZero()');
        });

        it('should swap fully based on signature', async () => {
            // Order: 1 DAI => 1 WETH
            // Swap:  1 DAI => 1 WETH

            const order = buildOrder(
                {
                    makerAsset: this.dai.address,
                    takerAsset: this.weth.address,
                    makingAmount: 1,
                    takingAmount: 1,
                    from: addr1,
                },
            );
            const signature = signOrder(order, this.chainId, this.swap.address, addr1Wallet.getPrivateKey());

            const makerDai = await this.dai.balanceOf(addr1);
            const takerDai = await this.dai.balanceOf(addr0);
            const makerWeth = await this.weth.balanceOf(addr1);
            const takerWeth = await this.weth.balanceOf(addr0);

            const receipt = await this.swap.fillOrder(order, signature, '0x', 1, 0, 1);

            expect(
                await profileEVM(receipt.tx, ['CALL', 'STATICCALL', 'SSTORE', 'SLOAD', 'EXTCODESIZE']),
            ).to.be.deep.equal([2, 1, 7, 7, 0]);

            expect(await this.dai.balanceOf(addr1)).to.be.bignumber.equal(makerDai.subn(1));
            expect(await this.dai.balanceOf(addr0)).to.be.bignumber.equal(takerDai.addn(1));
            expect(await this.weth.balanceOf(addr1)).to.be.bignumber.equal(makerWeth.addn(1));
            expect(await this.weth.balanceOf(addr0)).to.be.bignumber.equal(takerWeth.subn(1));
        });

        it('should swap half based on signature', async () => {
            // Order: 2 DAI => 2 WETH
            // Swap:  1 DAI => 1 WETH

            const order = buildOrder(
                {
                    makerAsset: this.dai.address,
                    takerAsset: this.weth.address,
                    makingAmount: 2,
                    takingAmount: 2,
                    from: addr1,
                },
            );
            const signature = signOrder(order, this.chainId, this.swap.address, addr1Wallet.getPrivateKey());

            const makerDai = await this.dai.balanceOf(addr1);
            const takerDai = await this.dai.balanceOf(addr0);
            const makerWeth = await this.weth.balanceOf(addr1);
            const takerWeth = await this.weth.balanceOf(addr0);

            const receipt = await this.swap.fillOrder(order, signature, '0x', 1, 0, 1);

            expect(
                await profileEVM(receipt.tx, ['CALL', 'STATICCALL', 'SSTORE', 'SLOAD', 'EXTCODESIZE']),
            ).to.be.deep.equal([2, 1, 7, 7, 0]);

            // await gasspectEVM(receipt.tx);

            expect(await this.dai.balanceOf(addr1)).to.be.bignumber.equal(makerDai.subn(1));
            expect(await this.dai.balanceOf(addr0)).to.be.bignumber.equal(takerDai.addn(1));
            expect(await this.weth.balanceOf(addr1)).to.be.bignumber.equal(makerWeth.addn(1));
            expect(await this.weth.balanceOf(addr0)).to.be.bignumber.equal(takerWeth.subn(1));
        });

        it('should floor maker amount', async () => {
            // Order: 2 DAI => 10 WETH
            // Swap:  9 WETH <= 1 DAI

            const order = buildOrder(
                {
                    makerAsset: this.dai.address,
                    takerAsset: this.weth.address,
                    makingAmount: 2,
                    takingAmount: 10,
                    from: addr1,
                },
            );
            const signature = signOrder(order, this.chainId, this.swap.address, addr1Wallet.getPrivateKey());

            const makerDai = await this.dai.balanceOf(addr1);
            const takerDai = await this.dai.balanceOf(addr0);
            const makerWeth = await this.weth.balanceOf(addr1);
            const takerWeth = await this.weth.balanceOf(addr0);

            await this.swap.fillOrder(order, signature, '0x', 0, 9, 1);

            expect(await this.dai.balanceOf(addr1)).to.be.bignumber.equal(makerDai.subn(1));
            expect(await this.dai.balanceOf(addr0)).to.be.bignumber.equal(takerDai.addn(1));
            expect(await this.weth.balanceOf(addr1)).to.be.bignumber.equal(makerWeth.addn(9));
            expect(await this.weth.balanceOf(addr0)).to.be.bignumber.equal(takerWeth.subn(9));
        });

        it('should fail on floor maker amount = 0', async () => {
            // Order: 2 DAI => 10 WETH
            // Swap:  4 WETH <= 0 DAI

            const order = buildOrder(
                {
                    makerAsset: this.dai.address,
                    takerAsset: this.weth.address,
                    makingAmount: 2,
                    takingAmount: 10,
                    from: addr1,
                },
            );
            const signature = signOrder(order, this.chainId, this.swap.address, addr1Wallet.getPrivateKey());

            await expect(
                this.swap.fillOrder(order, signature, '0x', 0, 4, 0),
            ).to.eventually.be.rejectedWith('SwapWithZeroAmount()');
        });

        it('should ceil taker amount', async () => {
            // Order: 10 DAI => 2 WETH
            // Swap:  4 DAI => 1 WETH

            const order = buildOrder(
                {
                    makerAsset: this.dai.address,
                    takerAsset: this.weth.address,
                    makingAmount: 10,
                    takingAmount: 2,
                    from: addr1,
                },
            );
            const signature = signOrder(order, this.chainId, this.swap.address, addr1Wallet.getPrivateKey());

            const makerDai = await this.dai.balanceOf(addr1);
            const takerDai = await this.dai.balanceOf(addr0);
            const makerWeth = await this.weth.balanceOf(addr1);
            const takerWeth = await this.weth.balanceOf(addr0);

            await this.swap.fillOrder(order, signature, '0x', 4, 0, 1);

            expect(await this.dai.balanceOf(addr1)).to.be.bignumber.equal(makerDai.subn(4));
            expect(await this.dai.balanceOf(addr0)).to.be.bignumber.equal(takerDai.addn(4));
            expect(await this.weth.balanceOf(addr1)).to.be.bignumber.equal(makerWeth.addn(1));
            expect(await this.weth.balanceOf(addr0)).to.be.bignumber.equal(takerWeth.subn(1));
        });

        it('ERC721Proxy should work', async () => {
            const erc721proxy = await ERC721Proxy.new(this.swap.address);

            await this.dai.approve(erc721proxy.address, '10', { from: addr1 });
            await this.weth.approve(erc721proxy.address, '10');

            const order = buildOrder(
                {
                    makerAsset: erc721proxy.address,
                    takerAsset: erc721proxy.address,
                    makingAmount: 10,
                    takingAmount: 10,
                    from: addr1,
                },
                {
                    makerAssetData: '0x' + erc721proxy.contract.methods.func_60iHVgK(addr1, constants.ZERO_ADDRESS, 0, 10, this.dai.address).encodeABI().substring(202),
                    takerAssetData: '0x' + erc721proxy.contract.methods.func_60iHVgK(constants.ZERO_ADDRESS, addr1, 0, 10, this.weth.address).encodeABI().substring(202),
                },
            );

            const signature = signOrder(order, this.chainId, this.swap.address, addr1Wallet.getPrivateKey());

            const makerDai = await this.dai.balanceOf(addr1);
            const takerDai = await this.dai.balanceOf(addr0);
            const makerWeth = await this.weth.balanceOf(addr1);
            const takerWeth = await this.weth.balanceOf(addr0);

            await this.swap.fillOrder(order, signature, '0x', 10, 0, 10);

            expect(await this.dai.balanceOf(addr1)).to.be.bignumber.equal(makerDai.subn(10));
            expect(await this.dai.balanceOf(addr0)).to.be.bignumber.equal(takerDai.addn(10));
            expect(await this.weth.balanceOf(addr1)).to.be.bignumber.equal(makerWeth.addn(10));
            expect(await this.weth.balanceOf(addr0)).to.be.bignumber.equal(takerWeth.subn(10));
        });
    });

    describe('Permit', async () => {
        describe('fillOrderToWithPermit', async () => {
            beforeEach(async () => {
                this.swap = await LimitOrderProtocol.new();
            });

            it('DAI => WETH', async () => {
                await this.dai.approve(this.swap.address, '1000000', { from: addr1Wallet.getAddressString() });
                const order = buildOrder(
                    {
                        makerAsset: this.dai.address,
                        takerAsset: this.weth.address,
                        makingAmount: 1,
                        takingAmount: 1,
                        from: addr1,
                    },
                );
                const signature = signOrder(order, this.chainId, this.swap.address, addr1Wallet.getPrivateKey());

                const permit = await getPermit(addr0, addr0Wallet.getPrivateKey(), this.weth, '1', this.chainId, this.swap.address, '1');
                const targetPermitPair = withTarget(this.weth.address, permit);

                const makerDai = await this.dai.balanceOf(addr1);
                const takerDai = await this.dai.balanceOf(addr0);
                const makerWeth = await this.weth.balanceOf(addr1);
                const takerWeth = await this.weth.balanceOf(addr0);
                const allowance = await this.weth.allowance(addr1Wallet.getAddressString(), this.swap.address);

                await this.swap.fillOrderToWithPermit(order, signature, '0x', 1, 0, 1, addr0, targetPermitPair);

                expect(await this.dai.balanceOf(addr1)).to.be.bignumber.equal(makerDai.subn(1));
                expect(await this.dai.balanceOf(addr0)).to.be.bignumber.equal(takerDai.addn(1));
                expect(await this.weth.balanceOf(addr1)).to.be.bignumber.equal(makerWeth.addn(1));
                expect(await this.weth.balanceOf(addr0)).to.be.bignumber.equal(takerWeth.subn(1));
                expect(allowance).to.be.bignumber.eq(toBN('0'));
            });

            it('rejects reused signature', async () => {
                await this.dai.approve(this.swap.address, '1000000', { from: addr1Wallet.getAddressString() });
                const order = buildOrder(
                    {
                        makerAsset: this.dai.address,
                        takerAsset: this.weth.address,
                        makingAmount: 1,
                        takingAmount: 1,
                        from: addr1,
                    },
                );
                const signature = signOrder(order, this.chainId, this.swap.address, addr1Wallet.getPrivateKey());

                const permit = await getPermit(addr0, addr0Wallet.getPrivateKey(), this.weth, '1', this.chainId, this.swap.address, '1');
                const targetPermitPair = withTarget(this.weth.address, permit);
                const requestFunc = () => this.swap.fillOrderToWithPermit(order, signature, '0x', 0, 1, 1, addr0, targetPermitPair);
                await requestFunc();
                await expect(requestFunc()).to.eventually.be.rejectedWith('ERC20Permit: invalid signature');
            });

            it('rejects other signature', async () => {
                await this.dai.approve(this.swap.address, '1000000', { from: addr1Wallet.getAddressString() });
                const order = buildOrder(
                    {
                        makerAsset: this.dai.address,
                        takerAsset: this.weth.address,
                        makingAmount: 1,
                        takingAmount: 1,
                        from: addr1,
                    },
                );
                const signature = signOrder(order, this.chainId, this.swap.address, addr1Wallet.getPrivateKey());

                const otherWallet = Wallet.generate();
                const permit = await getPermit(addr0, otherWallet.getPrivateKey(), this.weth, '1', this.chainId, this.swap.address, '1');
                const targetPermitPair = withTarget(this.weth.address, permit);
                await expect(
                    this.swap.fillOrderToWithPermit(order, signature, '0x', 0, 1, 1, addr0, targetPermitPair),
                ).to.eventually.be.rejectedWith('ERC20Permit: invalid signature');
            });

            it('rejects expired permit', async () => {
                const deadline = (await time.latest()) - time.duration.weeks(1);
                await this.dai.approve(this.swap.address, '1000000', { from: addr1Wallet.getAddressString() });
                const order = buildOrder({
                    makerAsset: this.dai.address,
                    takerAsset: this.weth.address,
                    makingAmount: 1,
                    takingAmount: 1,
                    from: addr1,
                });
                const signature = signOrder(order, this.chainId, this.swap.address, addr1Wallet.getPrivateKey());

                const permit = await getPermit(addr0, addr1Wallet.getPrivateKey(), this.weth, '1', this.chainId, this.swap.address, '1', deadline);
                const targetPermitPair = withTarget(this.weth.address, permit);
                await expect(
                    this.swap.fillOrderToWithPermit(order, signature, '0x', 0, 1, 1, addr0, targetPermitPair),
                ).to.eventually.be.rejectedWith('expired deadline');
            });
        });
    });

    describe('Amount Calculator', async () => {
        it('empty getTakingAmount should work on full fill', async () => {
            const order = buildOrder({
                makerAsset: this.dai.address,
                takerAsset: this.weth.address,
                makingAmount: 10,
                takingAmount: 10,
                from: addr1,
            });
            order.getTakingAmount = '0x';
            const signature = signOrder(order, this.chainId, this.swap.address, addr1Wallet.getPrivateKey());

            const makerDai = await this.dai.balanceOf(addr1);
            const takerDai = await this.dai.balanceOf(addr0);
            const makerWeth = await this.weth.balanceOf(addr1);
            const takerWeth = await this.weth.balanceOf(addr0);

            await this.swap.fillOrder(order, signature, '0x', 10, 0, 10);

            expect(await this.dai.balanceOf(addr1)).to.be.bignumber.equal(makerDai.subn(10));
            expect(await this.dai.balanceOf(addr0)).to.be.bignumber.equal(takerDai.addn(10));
            expect(await this.weth.balanceOf(addr1)).to.be.bignumber.equal(makerWeth.addn(10));
            expect(await this.weth.balanceOf(addr0)).to.be.bignumber.equal(takerWeth.subn(10));
        });

        it('empty getTakingAmount should not work on partial fill', async () => {
            const order = buildOrder({
                makerAsset: this.dai.address,
                takerAsset: this.weth.address,
                makingAmount: 10,
                takingAmount: 10,
                from: addr1,
            }, {
                getTakingAmount: '', // <-- empty string turns into "x" to disable partial fill
            });
            const signature = signOrder(order, this.chainId, this.swap.address, addr1Wallet.getPrivateKey());

            await expect(
                this.swap.fillOrder(order, signature, '0x', 5, 0, 5),
            ).to.eventually.be.rejectedWith('WrongAmount()');
        });

        it('empty getMakingAmount should work on full fill', async () => {
            const order = buildOrder({
                makerAsset: this.dai.address,
                takerAsset: this.weth.address,
                makingAmount: 10,
                takingAmount: 10,
                from: addr1,
            });
            order.getMakingAmount = '0x';
            const signature = signOrder(order, this.chainId, this.swap.address, addr1Wallet.getPrivateKey());

            const makerDai = await this.dai.balanceOf(addr1);
            const takerDai = await this.dai.balanceOf(addr0);
            const makerWeth = await this.weth.balanceOf(addr1);
            const takerWeth = await this.weth.balanceOf(addr0);

            await this.swap.fillOrder(order, signature, '0x', 0, 10, 10);

            expect(await this.dai.balanceOf(addr1)).to.be.bignumber.equal(makerDai.subn(10));
            expect(await this.dai.balanceOf(addr0)).to.be.bignumber.equal(takerDai.addn(10));
            expect(await this.weth.balanceOf(addr1)).to.be.bignumber.equal(makerWeth.addn(10));
            expect(await this.weth.balanceOf(addr0)).to.be.bignumber.equal(takerWeth.subn(10));
        });

        it('empty getMakingAmount should not work on partial fill', async () => {
            const order = buildOrder({
                makerAsset: this.dai.address,
                takerAsset: this.weth.address,
                makingAmount: 10,
                takingAmount: 10,
                from: addr1,
            }, {
                getMakingAmount: '', // <-- empty string turns into "x" to disable partial fill
            });
            const signature = signOrder(order, this.chainId, this.swap.address, addr1Wallet.getPrivateKey());

            await expect(
                this.swap.fillOrder(order, signature, '0x', 0, 5, 5),
            ).to.eventually.be.rejectedWith('WrongAmount()');
        });
    });

    describe('Order Cancelation', async () => {
        beforeEach(async () => {
            this.order = buildOrder({
                makerAsset: this.dai.address,
                takerAsset: this.weth.address,
                makingAmount: 1,
                takingAmount: 1,
                from: addr1,
            });
        });

        // TODO: need same test for RFQ
        it('should cancel own order', async () => {
            await this.swap.cancelOrder(this.order, { from: addr1 });
            const data = buildOrderData(this.chainId, this.swap.address, this.order);
            const orderHash = bufferToHex(ethSigUtil.TypedDataUtils.sign(data));
            expect(await this.swap.remaining(orderHash)).to.be.bignumber.equal('0');
        });

        it('should not cancel foreign order', async () => {
            await expect(
                this.swap.cancelOrder(this.order),
            ).to.eventually.be.rejectedWith('AccessDenied()');
        });

        it('should not fill cancelled order', async () => {
            const signature = signOrder(this.order, this.chainId, this.swap.address, addr1Wallet.getPrivateKey());

            await this.swap.cancelOrder(this.order, { from: addr1 });

            await expect(
                this.swap.fillOrder(this.order, signature, '0x', 1, 0, 1),
            ).to.eventually.be.rejectedWith('RemainingAmountIsZero()');
        });
    });

    describe('Private Orders', async () => {
        it('should fill with correct taker', async () => {
            const order = buildOrder({
                makerAsset: this.dai.address,
                takerAsset: this.weth.address,
                makingAmount: 1,
                takingAmount: 1,
                from: addr1,
                allowedSender: addr0,
            });
            const signature = signOrder(order, this.chainId, this.swap.address, addr1Wallet.getPrivateKey());

            const makerDai = await this.dai.balanceOf(addr1);
            const takerDai = await this.dai.balanceOf(addr0);
            const makerWeth = await this.weth.balanceOf(addr1);
            const takerWeth = await this.weth.balanceOf(addr0);

            await this.swap.fillOrder(order, signature, '0x', 1, 0, 1);

            expect(await this.dai.balanceOf(addr1)).to.be.bignumber.equal(makerDai.subn(1));
            expect(await this.dai.balanceOf(addr0)).to.be.bignumber.equal(takerDai.addn(1));
            expect(await this.weth.balanceOf(addr1)).to.be.bignumber.equal(makerWeth.addn(1));
            expect(await this.weth.balanceOf(addr0)).to.be.bignumber.equal(takerWeth.subn(1));
        });

        it('should not fill with incorrect taker', async () => {
            const order = buildOrder({
                makerAsset: this.dai.address,
                takerAsset: this.weth.address,
                makingAmount: 1,
                takingAmount: 1,
                from: addr1,
                allowedSender: addr1,
            });
            const signature = signOrder(order, this.chainId, this.swap.address, addr1Wallet.getPrivateKey());

            await expect(
                this.swap.fillOrder(order, signature, '0x', 1, 0, 1),
            ).to.eventually.be.rejectedWith('PrivateOrder()');
        });
    });

    describe('Predicate', async () => {
        it('benchmark gas', async () => {
            const tsBelow = this.swap.contract.methods.timestampBelow(0xff0000).encodeABI();
            const balanceCall = this.dai.contract.methods.balanceOf(addr1).encodeABI();
            const gtBalance = this.swap.contract.methods.gt(
                '100000',
                this.swap.contract.methods.arbitraryStaticCall(this.dai.address, balanceCall).encodeABI(),
            ).encodeABI();

            const { offsets, data } = joinStaticCalls([tsBelow, gtBalance]);
            await this.swap.contract.methods.or(offsets, data).send({ from: addr1 });
        });

        it('benchmark gas real case', async () => {
            const tsBelow = this.swap.contract.methods.timestampBelow(0x70000000).encodeABI();
            const eqNonce = this.swap.contract.methods.nonceEquals(addr1, 0).encodeABI();

            const { offsets, data } = joinStaticCalls([tsBelow, eqNonce]);
            await this.swap.contract.methods.and(offsets, data).send({ from: addr1 });
        });

<<<<<<< HEAD
        it('`or` should pass', async () => {
=======
        it('benchmark gas real case (optimized)', async function () {
            const timestamp = toBN(0x70000000);
            const nonce = toBN(0);

            await this.swap.contract.methods.timestampBelowAndNonceEquals(
                toBN(trim0x(addr1), 'hex')
                    .or(nonce.shln(160))
                    .or(timestamp.shln(208)),
            ).send({ from: addr1 });
        });

        it('`or` should pass', async function () {
>>>>>>> 4c4dc3ff
            const tsBelow = this.swap.contract.methods.timestampBelow(0xff0000).encodeABI();
            const balanceCall = this.swap.contract.methods.arbitraryStaticCall(
                this.dai.address,
                this.dai.contract.methods.balanceOf(addr1).encodeABI(),
            ).encodeABI();
            const gtBalance = this.swap.contract.methods.gt('100000', balanceCall).encodeABI();
            const { offsets, data } = joinStaticCalls([tsBelow, gtBalance]);
            const predicate = this.swap.contract.methods.or(offsets, data).encodeABI();

            const order = buildOrder(
                {
                    makerAsset: this.dai.address,
                    takerAsset: this.weth.address,
                    makingAmount: 1,
                    takingAmount: 1,
                    from: addr1,
                },
                {
                    predicate,
                },
            );
            const signature = signOrder(order, this.chainId, this.swap.address, addr1Wallet.getPrivateKey());

            const makerDai = await this.dai.balanceOf(addr1);
            const takerDai = await this.dai.balanceOf(addr0);
            const makerWeth = await this.weth.balanceOf(addr1);
            const takerWeth = await this.weth.balanceOf(addr0);

            await this.swap.fillOrder(order, signature, '0x', 1, 0, 1);

            expect(await this.dai.balanceOf(addr1)).to.be.bignumber.equal(makerDai.subn(1));
            expect(await this.dai.balanceOf(addr0)).to.be.bignumber.equal(takerDai.addn(1));
            expect(await this.weth.balanceOf(addr1)).to.be.bignumber.equal(makerWeth.addn(1));
            expect(await this.weth.balanceOf(addr0)).to.be.bignumber.equal(takerWeth.subn(1));
        });

        it('`or` should fail', async () => {
            const tsBelow = this.swap.contract.methods.timestampBelow(0xff0000).encodeABI();
            const balanceCall = this.dai.contract.methods.balanceOf(addr1).encodeABI();
            const gtBalance = this.swap.contract.methods.lt(
                '100000',
                this.swap.contract.methods.arbitraryStaticCall(this.dai.address, balanceCall).encodeABI(),
            ).encodeABI();
            const { offsets, data } = joinStaticCalls([tsBelow, gtBalance]);
            const predicate = this.swap.contract.methods.or(offsets, data).encodeABI();
            const order = buildOrder(
                {
                    makerAsset: this.dai.address,
                    takerAsset: this.weth.address,
                    makingAmount: 1,
                    takingAmount: 1,
                    from: addr1,
                },
                {
                    predicate,
                },
            );
            const signature = signOrder(order, this.chainId, this.swap.address, addr1Wallet.getPrivateKey());

            await expect(
                this.swap.fillOrder(order, signature, '0x', 1, 0, 1),
            ).to.eventually.be.rejectedWith('PredicateIsNotTrue()');
        });

        it('`and` should pass', async () => {
            const tsBelow = this.swap.contract.methods.timestampBelow(0xff000000).encodeABI();
            const balanceCall = this.dai.contract.methods.balanceOf(addr1).encodeABI();
            const gtBalance = this.swap.contract.methods.eq(
                '1000000',
                this.swap.contract.methods.arbitraryStaticCall(this.dai.address, balanceCall).encodeABI(),
            ).encodeABI();
            const { offsets, data } = joinStaticCalls([tsBelow, gtBalance]);
            const predicate = this.swap.contract.methods.and(offsets, data).encodeABI();
            const order = buildOrder(
                {
                    makerAsset: this.dai.address,
                    takerAsset: this.weth.address,
                    makingAmount: 1,
                    takingAmount: 1,
                    from: addr1,
                },
                {
                    predicate,
                },
            );
            const signature = signOrder(order, this.chainId, this.swap.address, addr1Wallet.getPrivateKey());

            const makerDai = await this.dai.balanceOf(addr1);
            const takerDai = await this.dai.balanceOf(addr0);
            const makerWeth = await this.weth.balanceOf(addr1);
            const takerWeth = await this.weth.balanceOf(addr0);

            await this.swap.fillOrder(order, signature, '0x', 1, 0, 1);

            expect(await this.dai.balanceOf(addr1)).to.be.bignumber.equal(makerDai.subn(1));
            expect(await this.dai.balanceOf(addr0)).to.be.bignumber.equal(takerDai.addn(1));
            expect(await this.weth.balanceOf(addr1)).to.be.bignumber.equal(makerWeth.addn(1));
            expect(await this.weth.balanceOf(addr0)).to.be.bignumber.equal(takerWeth.subn(1));
        });

        it('nonce + ts example', async () => {
            const tsBelow = this.swap.contract.methods.timestampBelow(0xff000000).encodeABI();
            const nonceCall = this.swap.contract.methods.nonceEquals(addr1, 0).encodeABI();
            const { offsets, data } = joinStaticCalls([tsBelow, nonceCall]);
            const predicate = this.swap.contract.methods.and(offsets, data).encodeABI();
            const order = buildOrder(
                {
                    makerAsset: this.dai.address,
                    takerAsset: this.weth.address,
                    makingAmount: 1,
                    takingAmount: 1,
                    from: addr1,
                },
                {
                    predicate,
                },
            );
            const signature = signOrder(order, this.chainId, this.swap.address, addr1Wallet.getPrivateKey());

            const makerDai = await this.dai.balanceOf(addr1);
            const takerDai = await this.dai.balanceOf(addr0);
            const makerWeth = await this.weth.balanceOf(addr1);
            const takerWeth = await this.weth.balanceOf(addr0);

            await this.swap.fillOrder(order, signature, '0x', 1, 0, 1);

            expect(await this.dai.balanceOf(addr1)).to.be.bignumber.equal(makerDai.subn(1));
            expect(await this.dai.balanceOf(addr0)).to.be.bignumber.equal(takerDai.addn(1));
            expect(await this.weth.balanceOf(addr1)).to.be.bignumber.equal(makerWeth.addn(1));
            expect(await this.weth.balanceOf(addr0)).to.be.bignumber.equal(takerWeth.subn(1));
        });

        it('advance nonce', async () => {
            await this.swap.increaseNonce();
            expect(await this.swap.nonce(addr0)).to.be.bignumber.equal('1');
        });

        it('`and` should fail', async () => {
            const tsBelow = this.swap.contract.methods.timestampBelow(0xff0000).encodeABI();
            const balanceCall = this.dai.contract.methods.balanceOf(addr1).encodeABI();
            const gtBalance = this.swap.contract.methods.gt(
                '100000',
                this.swap.contract.methods.arbitraryStaticCall(this.dai.address, balanceCall).encodeABI(),
            ).encodeABI();
            const { offsets, data } = joinStaticCalls([tsBelow, gtBalance]);
            const predicate = this.swap.contract.methods.and(offsets, data).encodeABI();
            const order = buildOrder(
                {
                    makerAsset: this.dai.address,
                    takerAsset: this.weth.address,
                    makingAmount: 1,
                    takingAmount: 1,
                    from: addr1,
                },
                {
                    predicate,
                },
            );
            const signature = signOrder(order, this.chainId, this.swap.address, addr1Wallet.getPrivateKey());

            await expect(
                this.swap.fillOrder(order, signature, '0x', 1, 0, 1),
            ).to.eventually.be.rejectedWith('PredicateIsNotTrue()');
        });
    });

    describe('Expiration', async () => {
        it('should fill when not expired', async () => {
            const order = buildOrder(
                {
                    makerAsset: this.dai.address,
                    takerAsset: this.weth.address,
                    makingAmount: 1,
                    takingAmount: 1,
                    from: addr1,
                },
                {
                    predicate: this.swap.contract.methods.timestampBelow(0xff00000000).encodeABI(),
                },
            );
            const signature = signOrder(order, this.chainId, this.swap.address, addr1Wallet.getPrivateKey());

            const makerDai = await this.dai.balanceOf(addr1);
            const takerDai = await this.dai.balanceOf(addr0);
            const makerWeth = await this.weth.balanceOf(addr1);
            const takerWeth = await this.weth.balanceOf(addr0);

            await this.swap.fillOrder(order, signature, '0x', 1, 0, 1);

            expect(await this.dai.balanceOf(addr1)).to.be.bignumber.equal(makerDai.subn(1));
            expect(await this.dai.balanceOf(addr0)).to.be.bignumber.equal(takerDai.addn(1));
            expect(await this.weth.balanceOf(addr1)).to.be.bignumber.equal(makerWeth.addn(1));
            expect(await this.weth.balanceOf(addr0)).to.be.bignumber.equal(takerWeth.subn(1));
        });

        it('should not fill when expired', async () => {
            const order = buildOrder(
                {
                    makerAsset: this.dai.address,
                    takerAsset: this.weth.address,
                    makingAmount: 1,
                    takingAmount: 1,
                    from: addr1,
                },
                {
                    predicate: this.swap.contract.methods.timestampBelow(0xff0000).encodeABI(),
                },
            );
            const signature = signOrder(order, this.chainId, this.swap.address, addr1Wallet.getPrivateKey());

            await expect(
                this.swap.fillOrder(order, signature, '0x', 1, 0, 1),
            ).to.eventually.be.rejectedWith('PredicateIsNotTrue()');
        });

        it('should fill partially if not enough coins (taker)', async () => {
            const order = buildOrder({
                makerAsset: this.dai.address,
                takerAsset: this.weth.address,
                makingAmount: 2,
                takingAmount: 2,
                from: addr1,
            });
            const signature = signOrder(order, this.chainId, this.swap.address, addr1Wallet.getPrivateKey());

            const makerDai = await this.dai.balanceOf(addr1);
            const takerDai = await this.dai.balanceOf(addr0);
            const makerWeth = await this.weth.balanceOf(addr1);
            const takerWeth = await this.weth.balanceOf(addr0);

            await this.swap.fillOrder(order, signature, '0x', 0, 3, 2);

            expect(await this.dai.balanceOf(addr1)).to.be.bignumber.equal(makerDai.subn(2));
            expect(await this.dai.balanceOf(addr0)).to.be.bignumber.equal(takerDai.addn(2));
            expect(await this.weth.balanceOf(addr1)).to.be.bignumber.equal(makerWeth.addn(2));
            expect(await this.weth.balanceOf(addr0)).to.be.bignumber.equal(takerWeth.subn(2));
        });

        it('should fill partially if not enough coins (maker)', async () => {
            const order = buildOrder({
                makerAsset: this.dai.address,
                takerAsset: this.weth.address,
                makingAmount: 2,
                takingAmount: 2,
                from: addr1,
            });
            const signature = signOrder(order, this.chainId, this.swap.address, addr1Wallet.getPrivateKey());

            const makerDai = await this.dai.balanceOf(addr1);
            const takerDai = await this.dai.balanceOf(addr0);
            const makerWeth = await this.weth.balanceOf(addr1);
            const takerWeth = await this.weth.balanceOf(addr0);

            await this.swap.fillOrder(order, signature, '0x', 3, 0, 3);

            expect(await this.dai.balanceOf(addr1)).to.be.bignumber.equal(makerDai.subn(2));
            expect(await this.dai.balanceOf(addr0)).to.be.bignumber.equal(takerDai.addn(2));
            expect(await this.weth.balanceOf(addr1)).to.be.bignumber.equal(makerWeth.addn(2));
            expect(await this.weth.balanceOf(addr0)).to.be.bignumber.equal(takerWeth.subn(2));
        });
    });
});<|MERGE_RESOLUTION|>--- conflicted
+++ resolved
@@ -595,10 +595,7 @@
             await this.swap.contract.methods.and(offsets, data).send({ from: addr1 });
         });
 
-<<<<<<< HEAD
-        it('`or` should pass', async () => {
-=======
-        it('benchmark gas real case (optimized)', async function () {
+        it('benchmark gas real case (optimized)', async () => {
             const timestamp = toBN(0x70000000);
             const nonce = toBN(0);
 
@@ -609,8 +606,7 @@
             ).send({ from: addr1 });
         });
 
-        it('`or` should pass', async function () {
->>>>>>> 4c4dc3ff
+        it('`or` should pass', async () => {
             const tsBelow = this.swap.contract.methods.timestampBelow(0xff0000).encodeABI();
             const balanceCall = this.swap.contract.methods.arbitraryStaticCall(
                 this.dai.address,

const { toBN, ether } = require('@1inch/solidity-utils');
const Wallet = require('ethereumjs-wallet').default;

const addr0Wallet = Wallet.fromPrivateKey(Buffer.from('ac0974bec39a17e36ba4a6b4d238ff944bacb478cbed5efcae784d7bf4f2ff80', 'hex'));
const addr1Wallet = Wallet.fromPrivateKey(Buffer.from('59c6995e998f97a5a0044966f0945389dc9e86dae88c7a8412f4603b6b78690d', 'hex'));

function price (val) {
    return ether(val).toString();
}

function trim0x (bigNumber) {
    const s = bigNumber.toString();
    if (s.startsWith('0x')) {
        return s.substring(2);
    }
    return s;
}

function cutSelector (data) {
    const hexPrefix = '0x';
    return hexPrefix + data.substring(hexPrefix.length + 8);
}

function cutLastArg (data, padding = 0) {
    return data.substring(0, data.length - 64 - padding);
}

<<<<<<< HEAD
function joinStaticCalls (dataArray) {
    const trimmed = dataArray.map(trim0x);
    const cumulativeSum = (sum => value => sum += value)(0);
=======
function joinStaticCalls (targets, datas) {
    const data = datas.map((d, i) => trim0x(targets[i]) + trim0x(d));
    const cumulativeSum = (sum => value => { sum += value; return sum; })(0);
>>>>>>> ed910a0b
    return {
        offsets: trimmed
            .map(d => d.length / 2)
            .map(cumulativeSum)
            .reduce((acc, val, i) => acc.or(toBN(val).shln(32 * i)), toBN('0')),
<<<<<<< HEAD
        data: '0x' + trimmed.join('')
    }
=======
        data: '0x' + data.join(''),
    };
>>>>>>> ed910a0b
}

module.exports = {
    addr0Wallet,
    addr1Wallet,
    joinStaticCalls,
    price,
    cutSelector,
    cutLastArg,
    trim0x,
};<|MERGE_RESOLUTION|>--- conflicted
+++ resolved
@@ -25,27 +25,16 @@
     return data.substring(0, data.length - 64 - padding);
 }
 
-<<<<<<< HEAD
 function joinStaticCalls (dataArray) {
     const trimmed = dataArray.map(trim0x);
-    const cumulativeSum = (sum => value => sum += value)(0);
-=======
-function joinStaticCalls (targets, datas) {
-    const data = datas.map((d, i) => trim0x(targets[i]) + trim0x(d));
     const cumulativeSum = (sum => value => { sum += value; return sum; })(0);
->>>>>>> ed910a0b
     return {
         offsets: trimmed
             .map(d => d.length / 2)
             .map(cumulativeSum)
             .reduce((acc, val, i) => acc.or(toBN(val).shln(32 * i)), toBN('0')),
-<<<<<<< HEAD
-        data: '0x' + trimmed.join('')
-    }
-=======
-        data: '0x' + data.join(''),
+        data: '0x' + trimmed.join(''),
     };
->>>>>>> ed910a0b
 }
 
 module.exports = {

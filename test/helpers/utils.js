const { toBN, ether } = require('@1inch/solidity-utils');
const Wallet = require('ethereumjs-wallet').default;

const addr0Wallet = Wallet.fromPrivateKey(Buffer.from('ac0974bec39a17e36ba4a6b4d238ff944bacb478cbed5efcae784d7bf4f2ff80', 'hex'));
const addr1Wallet = Wallet.fromPrivateKey(Buffer.from('59c6995e998f97a5a0044966f0945389dc9e86dae88c7a8412f4603b6b78690d', 'hex'));

function price (val) {
    return ether(val).toString();
}

function trim0x (bigNumber) {
    const s = bigNumber.toString();
    if (s.startsWith('0x')) {
        return s.substring(2);
    }
    return s;
}

function cutSelector (data) {
    const hexPrefix = '0x';
    return hexPrefix + data.substring(hexPrefix.length + 8);
}

function cutLastArg (data, padding = 0) {
    return data.substring(0, data.length - 64 - padding);
}

<<<<<<< HEAD
function cutLastArg(data, padding= 0) {
    return data.substr(0, data.length - 64 - padding);
=======
function joinStaticCalls (dataArray) {
    const trimmed = dataArray.map(trim0x);
    const cumulativeSum = (sum => value => { sum += value; return sum; })(0);
    return {
        offsets: trimmed
            .map(d => d.length / 2)
            .map(cumulativeSum)
            .reduce((acc, val, i) => acc.or(toBN(val).shln(32 * i)), toBN('0')),
        data: '0x' + trimmed.join(''),
    };
>>>>>>> 4c4dc3ff
}

module.exports = {
    addr0Wallet,
    addr1Wallet,
    joinStaticCalls,
    price,
    cutSelector,
    cutLastArg,
    trim0x,
};<|MERGE_RESOLUTION|>--- conflicted
+++ resolved
@@ -25,10 +25,6 @@
     return data.substring(0, data.length - 64 - padding);
 }
 
-<<<<<<< HEAD
-function cutLastArg(data, padding= 0) {
-    return data.substr(0, data.length - 64 - padding);
-=======
 function joinStaticCalls (dataArray) {
     const trimmed = dataArray.map(trim0x);
     const cumulativeSum = (sum => value => { sum += value; return sum; })(0);
@@ -39,7 +35,6 @@
             .reduce((acc, val, i) => acc.or(toBN(val).shln(32 * i)), toBN('0')),
         data: '0x' + trimmed.join(''),
     };
->>>>>>> 4c4dc3ff
 }
 
 module.exports = {

--- conflicted
+++ resolved
@@ -47,26 +47,7 @@
 
 function signOrder (order, chainId, target, privateKey) {
     const data = buildOrderData(chainId, target, order);
-<<<<<<< HEAD
-
-    // Flatten head
-    const interactions = data.message.interactions;
-    data.message = data.message.head;
-    data.message.interactions = interactions;
-
-    const signature = ethSigUtil.signTypedMessage(privateKey, { data });
-
-    // Unnesting head
-    data.message = {
-        head: data.message,
-        interactions: data.message.interactions,
-    };
-    delete data.message.head.interactions;
-
-    return signature;
-=======
     return ethSigUtil.signTypedMessage(privateKey, { data });
->>>>>>> 707d34cb
 }
 
 module.exports = {

--- conflicted
+++ resolved
@@ -1,10 +1,6 @@
 const { loadFixture } = require('@nomicfoundation/hardhat-network-helpers');
 const { expect } = require('@1inch/solidity-utils');
-<<<<<<< HEAD
-const { ABIOrderRFQ, buildOrderRFQ, makeMakingAmount, buildConstraints } = require('./helpers/orderUtils');
-=======
 const { ABIOrderRFQ, makeMakingAmount, buildConstraints, buildOrderRFQ } = require('./helpers/orderUtils');
->>>>>>> 3d687483
 const { ethers } = require('hardhat');
 const { ether } = require('./helpers/utils');
 const { deploySwap, deployUSDC, deployUSDT } = require('./helpers/fixtures');
@@ -47,12 +43,6 @@
         const makerUsdt = await usdt.balanceOf(rfq.address);
         const takerUsdt = await usdt.balanceOf(addr.address);
 
-<<<<<<< HEAD
-        const order = buildOrderRFQ(usdc.address, usdt.address, 1000000000, 1000700000, buildConstraints({ nonce: 1 }));
-
-        const signature = abiCoder.encode([ABIOrderRFQ], [order]);
-        await swap.fillContractOrderRFQ(order, signature, rfq.address, makeMakingAmount(1000000), constants.AddressZero, emptyInteraction, '0x');
-=======
         const order = buildOrderRFQ({
             maker: rfq.address,
             makerAsset: usdc.address,
@@ -73,20 +63,13 @@
 
         const signature = abiCoder.encode([ABIOrderRFQ], [order]);
         await swap.fillContractOrder(order, signature, 1000000, makeMakingAmount(1n << 200n), constants.AddressZero, emptyInteraction, '0x');
->>>>>>> 3d687483
 
         expect(await usdc.balanceOf(rfq.address)).to.equal(makerUsdc.sub(1000000));
         expect(await usdc.balanceOf(addr.address)).to.equal(takerUsdc.add(1000000));
         expect(await usdt.balanceOf(rfq.address)).to.equal(makerUsdt.add(1000700));
         expect(await usdt.balanceOf(addr.address)).to.equal(takerUsdt.sub(1000700));
 
-<<<<<<< HEAD
-        const order2 = buildOrderRFQ(usdc.address, usdt.address, 1000000000, 1000700000, buildConstraints({ nonce: 2 }));
-        const signature2 = abiCoder.encode([ABIOrderRFQ], [order2]);
-        await swap.fillContractOrderRFQ(order2, signature2, rfq.address, makeMakingAmount(1000000), constants.AddressZero, emptyInteraction, '0x');
-=======
         const signature2 = abiCoder.encode([ABIOrderRFQ], [order2]);
         await swap.fillContractOrder(order2, signature2, 1000000, makeMakingAmount(1n << 200n), constants.AddressZero, emptyInteraction, '0x');
->>>>>>> 3d687483
     });
 });
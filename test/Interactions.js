<<<<<<< HEAD
const { expectRevert, ether } = require('@openzeppelin/test-helpers');
const { expect } = require('chai');

const Wallet = require('ethereumjs-wallet').default;
=======
const { expect, trim0x } = require('@1inch/solidity-utils');
const { addr0Wallet, addr1Wallet } = require('./helpers/utils');
>>>>>>> 2fb94c49

const TokenMock = artifacts.require('TokenMock');
const WrappedTokenMock = artifacts.require('WrappedTokenMock');
const WethUnwrapper = artifacts.require('WethUnwrapper');
const WhitelistChecker = artifacts.require('WhitelistChecker');
const WhitelistRegistryMock = artifacts.require('WhitelistRegistryMock');
const LimitOrderProtocol = artifacts.require('LimitOrderProtocol');
const RecursiveMatcher = artifacts.require('RecursiveMatcher');

const { buildOrder, signOrder, ABIOrder } = require('./helpers/orderUtils');

describe('Interactions', async function () {
    const [addr0, addr1] = [addr0Wallet.getAddressString(), addr1Wallet.getAddressString()];

    before(async function () {
        this.chainId = await web3.eth.getChainId();
    });

    beforeEach(async function () {
        this.dai = await TokenMock.new('DAI', 'DAI');
        this.weth = await WrappedTokenMock.new('WETH', 'WETH');

        this.swap = await LimitOrderProtocol.new();

<<<<<<< HEAD
        await this.dai.mint(wallet, ether('100'));
        await this.weth.mint(wallet, ether('100'));
        await this.dai.mint(addr1, ether('100'));
        await this.weth.mint(addr1, ether('100'));

        await this.dai.approve(this.swap.address, ether('100'));
        await this.weth.approve(this.swap.address, ether('100'));
        await this.dai.approve(this.swap.address, ether('100'), { from: wallet });
        await this.weth.approve(this.swap.address, ether('100'), { from: wallet });
=======
        await this.dai.mint(addr1, '1000000');
        await this.weth.mint(addr1, '1000000');
        await this.dai.mint(addr0, '1000000');
        await this.weth.mint(addr0, '1000000');

        await this.dai.approve(this.swap.address, '1000000');
        await this.weth.approve(this.swap.address, '1000000');
        await this.dai.approve(this.swap.address, '1000000', { from: addr1 });
        await this.weth.approve(this.swap.address, '1000000', { from: addr1 });
>>>>>>> 2fb94c49

        this.notificationReceiver = await WethUnwrapper.new();
        this.whitelistRegistryMock = await WhitelistRegistryMock.new();
        this.whitelistChecker = await WhitelistChecker.new(this.whitelistRegistryMock.address);
    });

    it('should fill and unwrap token', async function () {
        const amount = web3.utils.toWei('1', 'ether');
        await web3.eth.sendTransaction({ from: addr1, to: this.weth.address, value: amount });

        const order = buildOrder(
            {
                exchange: this.swap.address,
                makerAsset: this.dai.address,
                takerAsset: this.weth.address,
                makingAmount: 1,
                takingAmount: 1,
                from: addr1,
                receiver: this.notificationReceiver.address,
            },
            {
                predicate: this.swap.contract.methods.timestampBelow(0xff00000000).encodeABI(),
                postInteraction: this.notificationReceiver.address + trim0x(addr1),
            },
        );
        const signature = signOrder(order, this.chainId, this.swap.address, addr1Wallet.getPrivateKey());

        const makerDai = await this.dai.balanceOf(addr1);
        const takerDai = await this.dai.balanceOf(addr0);
        const makerWeth = await this.weth.balanceOf(addr1);
        const takerWeth = await this.weth.balanceOf(addr0);
        const makerEth = await web3.eth.getBalance(addr1);

        await this.swap.fillOrder(order, signature, '0x', 1, 0, 1);

        expect(await this.dai.balanceOf(addr1)).to.be.bignumber.equal(makerDai.subn(1));
        expect(await this.dai.balanceOf(addr0)).to.be.bignumber.equal(takerDai.addn(1));
        expect(await this.weth.balanceOf(addr1)).to.be.bignumber.equal(makerWeth);
        expect(web3.utils.toBN(await web3.eth.getBalance(addr1))).to.be.bignumber.equal(web3.utils.toBN(makerEth).addn(1));
        expect(await this.weth.balanceOf(addr0)).to.be.bignumber.equal(takerWeth.subn(1));
    });

    it('should check whitelist and fill and unwrap token', async function () {
        const amount = web3.utils.toWei('1', 'ether');
        await web3.eth.sendTransaction({ from: addr1, to: this.weth.address, value: amount });

        const order = buildOrder(
            {
                exchange: this.swap.address,
                makerAsset: this.dai.address,
                takerAsset: this.weth.address,
                makingAmount: 1,
                takingAmount: 1,
                from: addr1,
                receiver: this.notificationReceiver.address,
            },
            {
                predicate: this.swap.contract.methods.timestampBelow(0xff00000000).encodeABI(),
                preInteraction: this.whitelistChecker.address,
                postInteraction: this.notificationReceiver.address + trim0x(addr1),
            },
        );
        const signature = signOrder(order, this.chainId, this.swap.address, addr1Wallet.getPrivateKey());

        const makerDai = await this.dai.balanceOf(addr1);
        const takerDai = await this.dai.balanceOf(addr0);
        const makerWeth = await this.weth.balanceOf(addr1);
        const takerWeth = await this.weth.balanceOf(addr0);
        const makerEth = await web3.eth.getBalance(addr1);

        await this.whitelistRegistryMock.allow();
        await this.swap.fillOrder(order, signature, '0x', 1, 0, 1);

        expect(await this.dai.balanceOf(addr1)).to.be.bignumber.equal(makerDai.subn(1));
        expect(await this.dai.balanceOf(addr0)).to.be.bignumber.equal(takerDai.addn(1));
        expect(await this.weth.balanceOf(addr1)).to.be.bignumber.equal(makerWeth);
        expect(web3.utils.toBN(await web3.eth.getBalance(addr1))).to.be.bignumber.equal(web3.utils.toBN(makerEth).addn(1));
        expect(await this.weth.balanceOf(addr0)).to.be.bignumber.equal(takerWeth.subn(1));
    });

    it('should revert transaction when address is not allowed by whitelist', async function () {
        const amount = web3.utils.toWei('1', 'ether');
        await web3.eth.sendTransaction({ from: addr1, to: this.weth.address, value: amount });

        const preInteraction = this.whitelistChecker.address;

        const order = buildOrder(
            {
                exchange: this.swap.address,
                makerAsset: this.dai.address,
                takerAsset: this.weth.address,
                makingAmount: 1,
                takingAmount: 1,
                from: addr1,
            },
            {
                predicate: this.swap.contract.methods.timestampBelow(0xff00000000).encodeABI(),
                preInteraction,
            },
        );
        const signature = signOrder(order, this.chainId, this.swap.address, addr1Wallet.getPrivateKey());

        await this.whitelistRegistryMock.ban();
        await expect(this.swap.fillOrder(order, signature, '0x', 1, 0, 1)).to.eventually.be.rejectedWith('TakerIsNotWhitelisted()');
    });

    it.only('should execute recursive swap', async function () {
        const matcher = await RecursiveMatcher.new();

        const order = buildOrder(
            {
                exchange: this.swap.address,
                makerAsset: this.dai.address,
                takerAsset: this.weth.address,
                makingAmount: ether('100'),
                takingAmount: ether('0.1'),
                from: wallet,
            },
            {
                predicate: this.swap.contract.methods.timestampBelow(0xff00000000).encodeABI(),
            },
        );

        const backOrder = buildOrder(
            {
                exchange: this.swap.address,
                makerAsset: this.weth.address,
                takerAsset: this.dai.address,
                makingAmount: ether('0.1'),
                takingAmount: ether('100'),
                from: wallet,
            },
            {
                predicate: this.swap.contract.methods.timestampBelow(0xff00000000).encodeABI(),
            },
        );

        const signature = signOrder(order, this.chainId, this.swap.address, account.getPrivateKey());
        const signatureBackOrder = signOrder(backOrder, this.chainId, this.swap.address, account.getPrivateKey());

        const params = matcher.address + '01' + web3.eth.abi.encodeParameters(
            ['address[]', 'bytes[]'],
            [
                [
                    this.weth.address,
                    this.dai.address,
                ],
                [
                    this.weth.contract.methods.approve(this.swap.address, ether('0.1')).encodeABI(),
                    this.dai.contract.methods.approve(this.swap.address, ether('100')).encodeABI(),
                ],
            ],
        ).substring(2);

        const interaction = matcher.address + '00' + this.swap.contract.methods.fillOrder(
            backOrder,
            signatureBackOrder,
            params,
            ether('0.1'),
            0,
            ether('100'),
        ).encodeABI().substring(10);

        await matcher.matchOrders(this.swap.address, order, signature, interaction, ether('100'), 0, ether('0.1'));
    });
});<|MERGE_RESOLUTION|>--- conflicted
+++ resolved
@@ -1,12 +1,6 @@
-<<<<<<< HEAD
-const { expectRevert, ether } = require('@openzeppelin/test-helpers');
-const { expect } = require('chai');
-
-const Wallet = require('ethereumjs-wallet').default;
-=======
 const { expect, trim0x } = require('@1inch/solidity-utils');
+const { ether } = require('@openzeppelin/test-helpers');
 const { addr0Wallet, addr1Wallet } = require('./helpers/utils');
->>>>>>> 2fb94c49
 
 const TokenMock = artifacts.require('TokenMock');
 const WrappedTokenMock = artifacts.require('WrappedTokenMock');
@@ -16,7 +10,7 @@
 const LimitOrderProtocol = artifacts.require('LimitOrderProtocol');
 const RecursiveMatcher = artifacts.require('RecursiveMatcher');
 
-const { buildOrder, signOrder, ABIOrder } = require('./helpers/orderUtils');
+const { buildOrder, signOrder } = require('./helpers/orderUtils');
 
 describe('Interactions', async function () {
     const [addr0, addr1] = [addr0Wallet.getAddressString(), addr1Wallet.getAddressString()];
@@ -31,27 +25,15 @@
 
         this.swap = await LimitOrderProtocol.new();
 
-<<<<<<< HEAD
-        await this.dai.mint(wallet, ether('100'));
-        await this.weth.mint(wallet, ether('100'));
         await this.dai.mint(addr1, ether('100'));
         await this.weth.mint(addr1, ether('100'));
+        await this.dai.mint(addr0, ether('100'));
+        await this.weth.mint(addr0, ether('100'));
 
         await this.dai.approve(this.swap.address, ether('100'));
         await this.weth.approve(this.swap.address, ether('100'));
-        await this.dai.approve(this.swap.address, ether('100'), { from: wallet });
-        await this.weth.approve(this.swap.address, ether('100'), { from: wallet });
-=======
-        await this.dai.mint(addr1, '1000000');
-        await this.weth.mint(addr1, '1000000');
-        await this.dai.mint(addr0, '1000000');
-        await this.weth.mint(addr0, '1000000');
-
-        await this.dai.approve(this.swap.address, '1000000');
-        await this.weth.approve(this.swap.address, '1000000');
-        await this.dai.approve(this.swap.address, '1000000', { from: addr1 });
-        await this.weth.approve(this.swap.address, '1000000', { from: addr1 });
->>>>>>> 2fb94c49
+        await this.dai.approve(this.swap.address, ether('100'), { from: addr1 });
+        await this.weth.approve(this.swap.address, ether('100'), { from: addr1 });
 
         this.notificationReceiver = await WethUnwrapper.new();
         this.whitelistRegistryMock = await WhitelistRegistryMock.new();
@@ -168,7 +150,7 @@
                 takerAsset: this.weth.address,
                 makingAmount: ether('100'),
                 takingAmount: ether('0.1'),
-                from: wallet,
+                from: addr0,
             },
             {
                 predicate: this.swap.contract.methods.timestampBelow(0xff00000000).encodeABI(),
@@ -182,15 +164,15 @@
                 takerAsset: this.dai.address,
                 makingAmount: ether('0.1'),
                 takingAmount: ether('100'),
-                from: wallet,
-            },
-            {
-                predicate: this.swap.contract.methods.timestampBelow(0xff00000000).encodeABI(),
-            },
-        );
-
-        const signature = signOrder(order, this.chainId, this.swap.address, account.getPrivateKey());
-        const signatureBackOrder = signOrder(backOrder, this.chainId, this.swap.address, account.getPrivateKey());
+                from: addr1,
+            },
+            {
+                predicate: this.swap.contract.methods.timestampBelow(0xff00000000).encodeABI(),
+            },
+        );
+
+        const signature = signOrder(order, this.chainId, this.swap.address, addr0Wallet.getPrivateKey());
+        const signatureBackOrder = signOrder(backOrder, this.chainId, this.swap.address, addr1Wallet.getPrivateKey());
 
         const params = matcher.address + '01' + web3.eth.abi.encodeParameters(
             ['address[]', 'bytes[]'],

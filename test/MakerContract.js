--- conflicted
+++ resolved
@@ -1,10 +1,6 @@
 const { loadFixture } = require('@nomicfoundation/hardhat-network-helpers');
 const { expect } = require('@1inch/solidity-utils');
-<<<<<<< HEAD
-const { ABIOrder, makeMakingAmount, buildConstraintsRFQ, buildOrderRFQ } = require('./helpers/orderUtils');
-=======
-const { ABIOrder, fillWithMakingAmount, buildMakerTraits, buildOrderRFQ } = require('./helpers/orderUtils');
->>>>>>> 4b72cea5
+const { ABIOrder, fillWithMakingAmount, buildMakerTraitsRFQ, buildOrderRFQ } = require('./helpers/orderUtils');
 const { ethers } = require('hardhat');
 const { ether } = require('./helpers/utils');
 const { deploySwap, deployUSDC, deployUSDT } = require('./helpers/fixtures');
@@ -53,11 +49,7 @@
             takerAsset: usdt.address,
             makingAmount: 1000000000,
             takingAmount: 1000700000,
-<<<<<<< HEAD
-            constraints: buildConstraintsRFQ({ nonce: 1 }),
-=======
-            makerTraits: buildMakerTraits({ nonce: 1 }),
->>>>>>> 4b72cea5
+            makerTraits: buildMakerTraitsRFQ({ nonce: 1 }),
         });
 
         const order2 = buildOrderRFQ({
@@ -66,11 +58,7 @@
             takerAsset: usdt.address,
             makingAmount: 1000000000,
             takingAmount: 1000700000,
-<<<<<<< HEAD
-            constraints: buildConstraintsRFQ({ nonce: 2 }),
-=======
-            makerTraits: buildMakerTraits({ nonce: 2 }),
->>>>>>> 4b72cea5
+            makerTraits: buildMakerTraitsRFQ({ nonce: 2 }),
         });
 
         const signature = abiCoder.encode([ABIOrder], [order]);

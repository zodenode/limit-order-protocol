--- conflicted
+++ resolved
@@ -1,9 +1,5 @@
-<<<<<<< HEAD
-const { expect, time, profileEVM, getPermit2, permit2Contract } = require('@1inch/solidity-utils');
-=======
 const { ethers } = require('hardhat');
-const { expect, time, profileEVM, trackReceivedTokenAndTx } = require('@1inch/solidity-utils');
->>>>>>> f85c0c1e
+const { expect, time, profileEVM, trackReceivedTokenAndTx, getPermit2, permit2Contract } = require('@1inch/solidity-utils');
 const { loadFixture } = require('@nomicfoundation/hardhat-network-helpers');
 const { buildOrderRFQ, signOrder, compactSignature, makeMakingAmount, makeUnwrapWeth, buildConstraints, buildOrderData } = require('./helpers/orderUtils');
 const { getPermit } = require('./helpers/eip712');
@@ -43,17 +39,24 @@
             // Swap:  1 DAI => 1 WETH
             const { dai, weth, swap, chainId } = await loadFixture(initContracts);
 
-<<<<<<< HEAD
-            for (const salt of ['000000000000000000000001', '000000000000000000000002']) {
-                const order = buildOrderRFQ(salt, dai.address, weth.address, 1, 1, addr1.address);
-                const signature = await signOrderRFQ(order, chainId, swap.address, addr1);
+            for (const nonce of [1, 2]) {
+                const order = buildOrderRFQ({
+                    maker: addr1.address,
+                    makerAsset: dai.address,
+                    takerAsset: weth.address,
+                    makingAmount: 1,
+                    takingAmount: 1,
+                    constraints: buildConstraints({ nonce }),
+                });
+                const signature = await signOrder(order, chainId, swap.address, addr1);
 
                 const makerDai = await dai.balanceOf(addr1.address);
                 const takerDai = await dai.balanceOf(addr.address);
                 const makerWeth = await weth.balanceOf(addr1.address);
                 const takerWeth = await weth.balanceOf(addr.address);
 
-                const receipt = await swap.fillOrderRFQ(order, signature, makingAmount(1));
+                const { r, vs } = compactSignature(signature);
+                const receipt = await swap.fillOrder(order, r, vs, 1, makeMakingAmount(1));
 
                 expect(
                     await profileEVM(ethers.provider, receipt.hash, ['CALL', 'STATICCALL', 'SSTORE', 'SLOAD', 'EXTCODESIZE']),
@@ -67,27 +70,23 @@
                 expect(await weth.balanceOf(addr.address)).to.equal(takerWeth.sub(1));
             }
         });
-
-        it('should swap fully based on RFQ signature (compact)', async function () {
-            // Order: 1 DAI => 1 WETH
-            // Swap:  1 DAI => 1 WETH
-            const { dai, weth, swap, chainId } = await loadFixture(initContracts);
-
-            for (const salt of ['000000000000000000000001', '000000000000000000000002']) {
-                const order = buildOrderRFQ(salt, dai.address, weth.address, 1, 1, addr1.address);
-                const signature = await signOrderRFQ(order, chainId, swap.address, addr1);
-=======
-            for (const nonce of [1, 2]) {
-                const order = buildOrderRFQ({
-                    maker: addr1.address,
-                    makerAsset: dai.address,
-                    takerAsset: weth.address,
-                    makingAmount: 1,
-                    takingAmount: 1,
-                    constraints: buildConstraints({ nonce }),
-                });
-                const signature = await signOrder(order, chainId, swap.address, addr1);
->>>>>>> f85c0c1e
+    });
+
+    describe('Permit', function () {
+        describe('fillOrderToWithPermit', function () {
+            it('DAI => WETH', async function () {
+                const { dai, weth, swap, chainId } = await loadFixture(initContracts);
+                const order = buildOrderRFQ({
+                    maker: addr1.address,
+                    makerAsset: dai.address,
+                    takerAsset: weth.address,
+                    makingAmount: 1,
+                    takingAmount: 1,
+                    constraints: buildConstraints({ nonce: 1 }),
+                });
+                const signature = await signOrder(order, chainId, swap.address, addr1);
+
+                const permit = await getPermit(addr.address, addr, weth, '1', chainId, swap.address, '1');
 
                 const makerDai = await dai.balanceOf(addr1.address);
                 const takerDai = await dai.balanceOf(addr.address);
@@ -95,25 +94,15 @@
                 const takerWeth = await weth.balanceOf(addr.address);
 
                 const { r, vs } = compactSignature(signature);
-                const receipt = await swap.fillOrder(order, r, vs, 1, makeMakingAmount(1));
-
-                expect(
-                    await profileEVM(ethers.provider, receipt.hash, ['CALL', 'STATICCALL', 'SSTORE', 'SLOAD', 'EXTCODESIZE']),
-                ).to.be.deep.equal([2, 1, 7, 7, 0]);
-
-                // await gasspectEVM(receipt.hash);
+                await swap.fillOrderToWithPermit(order, r, vs, 1, makeMakingAmount(1), addr.address, emptyInteraction, permit);
 
                 expect(await dai.balanceOf(addr1.address)).to.equal(makerDai.sub(1));
                 expect(await dai.balanceOf(addr.address)).to.equal(takerDai.add(1));
                 expect(await weth.balanceOf(addr1.address)).to.equal(makerWeth.add(1));
                 expect(await weth.balanceOf(addr.address)).to.equal(takerWeth.sub(1));
-            }
-        });
-    });
-
-    describe('Permit', function () {
-        describe('fillOrderToWithPermit', function () {
-            it('DAI => WETH', async function () {
+            });
+
+            it('DAI => WETH, permit2', async function () {
                 const { dai, weth, swap, chainId } = await loadFixture(initContracts);
                 const order = buildOrderRFQ({
                     maker: addr1.address,
@@ -121,11 +110,13 @@
                     takerAsset: weth.address,
                     makingAmount: 1,
                     takingAmount: 1,
-                    constraints: buildConstraints({ nonce: 1 }),
-                });
-                const signature = await signOrder(order, chainId, swap.address, addr1);
-
-                const permit = await getPermit(addr.address, addr, weth, '1', chainId, swap.address, '1');
+                    constraints: buildConstraints({ nonce: 1, usePermit2: true }),
+                });
+                const signature = await signOrder(order, chainId, swap.address, addr1);
+
+                const permit2 = await permit2Contract();
+                await dai.connect(addr1).approve(permit2.address, 1);
+                const permit = await getPermit2(addr1, dai.address, chainId, swap.address, 1);
 
                 const makerDai = await dai.balanceOf(addr1.address);
                 const takerDai = await dai.balanceOf(addr.address);
@@ -141,27 +132,6 @@
                 expect(await weth.balanceOf(addr.address)).to.equal(takerWeth.sub(1));
             });
 
-            it('DAI => WETH, permit2', async function () {
-                const { dai, weth, swap, chainId } = await loadFixture(initContracts);
-                const order = buildOrderRFQ('0x1000000FF000000000000000000000001', dai.address, weth.address, 1, 1, addr1.address);
-                const signature = await signOrderRFQ(order, chainId, swap.address, addr1);
-                const permit2 = await permit2Contract();
-                await dai.connect(addr1).approve(permit2.address, 1);
-                const permit = await getPermit2(addr1, dai.address, chainId, swap.address, 1);
-
-                const makerDai = await dai.balanceOf(addr1.address);
-                const takerDai = await dai.balanceOf(addr.address);
-                const makerWeth = await weth.balanceOf(addr1.address);
-                const takerWeth = await weth.balanceOf(addr.address);
-
-                await swap.fillOrderRFQToWithPermit(order, signature, makingAmount(1), addr.address, permit);
-
-                expect(await dai.balanceOf(addr1.address)).to.equal(makerDai.sub(1));
-                expect(await dai.balanceOf(addr.address)).to.equal(takerDai.add(1));
-                expect(await weth.balanceOf(addr1.address)).to.equal(makerWeth.add(1));
-                expect(await weth.balanceOf(addr.address)).to.equal(takerWeth.sub(1));
-            });
-
             it('rejects reused signature', async function () {
                 const { dai, weth, swap, chainId } = await loadFixture(initContracts);
                 const order = buildOrderRFQ({

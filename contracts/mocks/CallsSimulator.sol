// SPDX-License-Identifier: MIT

pragma solidity 0.8.17;

<<<<<<< HEAD
/// @title Tool to be used inside `LOP.simulate()` call
contract CallsSimulator {
=======
import "../libraries/CalldataLib.sol";

/// @title Tool to be used inside `LOP.simulate()` call
contract CallsSimulator {
    using CalldataLib for bytes;

>>>>>>> 534db135
    error ArraySizeMismatch();

    /**
     * @notice Calls every target with corresponding data. Then reverts with CALL_RESULTS_0101011 where zeroes and ones
     * denote failure or success of the corresponding call
     * @param targets Array of addresses that will be called
     * @param data Array of data that will be passed to each call
     */
    function simulateCalls(address[] calldata targets, bytes[] calldata data) external {
        if (targets.length != data.length) revert ArraySizeMismatch();
        bytes memory reason = new bytes(targets.length);
        for (uint256 i = 0; i < targets.length; i++) {
            // solhint-disable-next-line avoid-low-level-calls
            (bool success, bytes memory result) = targets[i].call(data[i]);
            if (success && result.length == 32 && abi.decode(result, (bool))) {
                reason[i] = "1";
            } else {
                reason[i] = "0";
            }
        }

        // Always revert and provide per call results
        revert(string(abi.encodePacked("CALL_RESULTS_", reason)));
    }
}<|MERGE_RESOLUTION|>--- conflicted
+++ resolved
@@ -2,17 +2,12 @@
 
 pragma solidity 0.8.17;
 
-<<<<<<< HEAD
-/// @title Tool to be used inside `LOP.simulate()` call
-contract CallsSimulator {
-=======
 import "../libraries/CalldataLib.sol";
 
 /// @title Tool to be used inside `LOP.simulate()` call
 contract CallsSimulator {
     using CalldataLib for bytes;
 
->>>>>>> 534db135
     error ArraySizeMismatch();
 
     /**

--- conflicted
+++ resolved
@@ -58,16 +58,7 @@
         } else {
             // solhint-disable-next-line avoid-low-level-calls
             (bool success, bytes memory reason) = msg.sender.call(
-<<<<<<< HEAD
-                abi.encodePacked(
-                    interactiveData[0] & _RFQ_FLAG != 0x0 ?
-                        IOrderRFQMixin.fillOrderRFQTo.selector :
-                        IOrderMixin.fillOrder.selector,
-                    interactiveData[1:]
-                )
-=======
                 abi.encodePacked(IOrderMixin.fillOrderTo.selector, extraData[1:])
->>>>>>> f85c0c1e
             );
             if (!success) revert FailedExternalCall(reason);
         }

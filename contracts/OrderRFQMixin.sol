--- conflicted
+++ resolved
@@ -130,11 +130,7 @@
     }
 
     /**
-<<<<<<< HEAD
-     * @notice Same as `fillOrderRFQ` but calls permit first.
-=======
-     * @notice Fills Same as `fillOrderRFQTo` but calls permit first.
->>>>>>> 647c13a3
+     * @notice Same as `fillOrderRFQTo` but calls permit first.
      * It allows to approve token spending and make a swap in one transaction.
      * Also allows to specify funds destination instead of `msg.sender`
      * @param order Order quote to fill

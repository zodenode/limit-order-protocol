// SPDX-License-Identifier: MIT

pragma solidity ^0.8.0;

import "@openzeppelin/contracts/interfaces/IERC1271.sol";
import "@openzeppelin/contracts/utils/math/SafeMath.sol";
import "@openzeppelin/contracts/token/ERC20/extensions/draft-ERC20Permit.sol";

import "./helpers/AmountCalculator.sol";
import "./helpers/ChainlinkCalculator.sol";
import "./helpers/ERC1155Proxy.sol";
import "./helpers/ERC20Proxy.sol";
import "./helpers/ERC721Proxy.sol";
import "./helpers/NonceManager.sol";
import "./helpers/PredicateHelper.sol";
import "./interfaces/InteractiveMaker.sol";
import "./libraries/UncheckedAddress.sol";
import "./libraries/ArgumentsDecoder.sol";
import "./libraries/SilentECDSA.sol";


/// @title 1inch Limit Order Protocol v1
contract LimitOrderProtocol is
    ImmutableOwner(address(this)),
    EIP712("1inch Limit Order Protocol", "1"),
    AmountCalculator,
    ChainlinkCalculator,
    ERC1155Proxy,
    ERC20Proxy,
    ERC721Proxy,
    NonceManager,
    PredicateHelper
{
    using SafeMath for uint256;
    using SafeERC20 for IERC20;
    using UncheckedAddress for address;
    using ArgumentsDecoder for bytes;

    // Expiration Mask:
    //   predicate := PredicateHelper.timestampBelow(deadline)
    //
    // Maker Nonce:
    //   predicate := this.nonceEquals(makerAddress, makerNonce)

    event OrderFilled(
        address indexed maker,
        bytes32 orderHash,
        uint256 remaining
    );

    event OrderFilledRFQ(
        bytes32 orderHash,
        uint256 makingAmount
    );

    struct OrderRFQ {
        uint256 info;
        address makerAsset;
        address takerAsset;
        bytes makerAssetData; // (transferFrom.selector, signer, ______, makerAmount, ...)
        bytes takerAssetData; // (transferFrom.selector, sender, signer, takerAmount, ...)
    }

    struct Order {
        uint256 salt;
        address makerAsset;
        address takerAsset;
        bytes makerAssetData; // (transferFrom.selector, signer, ______, makerAmount, ...)
        bytes takerAssetData; // (transferFrom.selector, sender, signer, takerAmount, ...)
        bytes getMakerAmount; // this.staticcall(abi.encodePacked(bytes, swapTakerAmount)) => (swapMakerAmount)
        bytes getTakerAmount; // this.staticcall(abi.encodePacked(bytes, swapMakerAmount)) => (swapTakerAmount)
        bytes predicate;      // this.staticcall(bytes) => (bool)
        bytes permit;         // On first fill: permit.1.call(abi.encodePacked(permit.selector, permit.2))
        bytes interaction;
    }

    bytes32 constant public LIMIT_ORDER_TYPEHASH = keccak256(
        "Order(uint256 salt,address makerAsset,address takerAsset,bytes makerAssetData,bytes takerAssetData,bytes getMakerAmount,bytes getTakerAmount,bytes predicate,bytes permit,bytes interaction)"
    );

    bytes32 constant public LIMIT_ORDER_RFQ_TYPEHASH = keccak256(
        "OrderRFQ(uint256 info,address makerAsset,address takerAsset,bytes makerAssetData,bytes takerAssetData)"
    );

    // solhint-disable-next-line var-name-mixedcase
    bytes4 immutable private _MAX_SELECTOR = bytes4(uint32(IERC20.transferFrom.selector) + 10);

    uint256 constant private _FROM_INDEX = 0;
    uint256 constant private _TO_INDEX = 1;
    uint256 constant private _AMOUNT_INDEX = 2;

    mapping(bytes32 => uint256) private _remaining;
    mapping(address => mapping(uint256 => uint256)) private _invalidator;

    // solhint-disable-next-line func-name-mixedcase
    function DOMAIN_SEPARATOR() external view returns(bytes32) {
        return _domainSeparatorV4();
    }

    /// @notice Returns unfilled amount for order. Throws if order does not exist
    function remaining(bytes32 orderHash) external view returns(uint256) {
        return _remaining[orderHash].sub(1, "LOP: Unknown order");
    }

    /// @notice Returns unfilled amount for order
    /// @return Result Unfilled amount of order plus one if order exists. Otherwise 0
    function remainingRaw(bytes32 orderHash) external view returns(uint256) {
        return _remaining[orderHash];
    }

    /// @notice Same as `remainingRaw` but for multiple orders
    function remainingsRaw(bytes32[] memory orderHashes) external view returns(uint256[] memory results) {
        results = new uint256[](orderHashes.length);
        for (uint i = 0; i < orderHashes.length; i++) {
            results[i] = _remaining[orderHashes[i]];
        }
    }

    /// @notice Returns bitmask for double-spend invalidators based on lowest byte of order.info and filled quotes
    /// @return Result Each bit represents whenever corresponding quote was filled
    function invalidatorForOrderRFQ(address maker, uint256 slot) external view returns(uint256) {
        return _invalidator[maker][slot];
    }

    /// @notice Checks order predicate
    function checkPredicate(Order memory order) public view returns(bool) {
        bytes memory result = address(this).uncheckedFunctionStaticCall(order.predicate, "LOP: predicate call failed");
        require(result.length == 32, "LOP: invalid predicate return");
        return abi.decode(result, (bool));
    }

    /**
     * @notice Calls every target with corresponding data. Then reverts with CALL_RESULTS_0101011 where zeroes and ones
     * denote failure or success of the corresponding call
     * @param targets Array of addresses that will be called
     * @param data Array of data that will be passed to each call
     */
    function simulateCalls(address[] calldata targets, bytes[] calldata data) external {
        require(targets.length == data.length, "LOP: array size mismatch");
        bytes memory reason = new bytes(targets.length);
        for (uint i = 0; i < targets.length; i++) {
            // solhint-disable-next-line avoid-low-level-calls
            (bool success, bytes memory result) = targets[i].call(data[i]);
            if (success && result.length > 0) {
                success = abi.decode(result, (bool));
            }
            reason[i] = success ? bytes1("1") : bytes1("0");
        }

        // Always revert and provide per call results
        revert(string(abi.encodePacked("CALL_RESULTS_", reason)));
    }

    /// @notice Cancels order by setting remaining amount to zero
    function cancelOrder(Order memory order) external {
        require(order.makerAssetData.decodeAddress(_FROM_INDEX) == msg.sender, "LOP: Access denied");

        bytes32 orderHash = _hash(order);
        _remaining[orderHash] = 1;
        emit OrderFilled(msg.sender, orderHash, 0);
    }

    /// @notice Cancels order's quote
    function cancelOrderRFQ(uint256 orderInfo) external {
        _invalidator[msg.sender][uint64(orderInfo) >> 8] |= (1 << (orderInfo & 0xff));
    }

    /// @notice Fills order's quote, fully or partially (whichever is possible)
    /// @param order Order quote to fill
    /// @param signature Signature to confirm quote ownership
    /// @param makingAmount Making amount
    /// @param takingAmount Taking amount
    function fillOrderRFQ(
        OrderRFQ memory order,
        bytes memory signature,
        uint256 makingAmount,
        uint256 takingAmount
    ) external returns(uint256, uint256) {
        return fillOrderRFQTo(order, signature, makingAmount, takingAmount, msg.sender);
    }

    function fillOrderRFQToWithPermit(
        OrderRFQ memory order,
        bytes memory signature,
        uint256 makingAmount,
        uint256 takingAmount,
        address target,
        bytes memory permit
    ) external returns(uint256, uint256) {
        _permit(permit);
        return fillOrderRFQTo(order, signature, makingAmount, takingAmount, target);
    }

    function fillOrderRFQTo(
        OrderRFQ memory order,
        bytes memory signature,
        uint256 makingAmount,
        uint256 takingAmount,
        address target
    ) public returns(uint256, uint256) {
        // Check time expiration
        uint256 expiration = uint128(order.info) >> 64;
        require(expiration == 0 || block.timestamp <= expiration, "LOP: order expired");  // solhint-disable-line not-rely-on-time

        {  // Stack too deep
            // Validate double spend
            address maker = order.makerAssetData.decodeAddress(_FROM_INDEX);
            uint256 invalidatorSlot = uint64(order.info) >> 8;
            uint256 invalidatorBit = 1 << uint8(order.info);
            uint256 invalidator = _invalidator[maker][invalidatorSlot];
            require(invalidator & invalidatorBit == 0, "LOP: already filled");
            _invalidator[maker][invalidatorSlot] = invalidator | invalidatorBit;
        }

        // Compute partial fill if needed
        uint256 orderMakerAmount = order.makerAssetData.decodeUint256(_AMOUNT_INDEX);
        uint256 orderTakerAmount = order.takerAssetData.decodeUint256(_AMOUNT_INDEX);
        if (takingAmount == 0 && makingAmount == 0) {
            // Two zeros means whole order
            makingAmount = orderMakerAmount;
            takingAmount = orderTakerAmount;
        }
        else if (takingAmount == 0) {
            takingAmount = (makingAmount * orderTakerAmount + orderMakerAmount - 1) / orderMakerAmount;
        }
        else if (makingAmount == 0) {
            makingAmount = takingAmount * orderMakerAmount / orderTakerAmount;
        }
        else {
            revert("LOP: one of amounts should be 0");
        }

        require(makingAmount > 0 && takingAmount > 0, "LOP: can't swap 0 amount");
        require(makingAmount <= orderMakerAmount, "LOP: making amount exceeded");
        require(takingAmount <= orderTakerAmount, "LOP: taking amount exceeded");

        // Validate order
        bytes32 orderHash = _hash(order);
        _validate(order.makerAssetData, order.takerAssetData, signature, orderHash);

        // Maker => Taker, Taker => Maker
        _callMakerAssetTransferFrom(order.makerAsset, order.makerAssetData, target, makingAmount);
        _callTakerAssetTransferFrom(order.takerAsset, order.takerAssetData, takingAmount);

        emit OrderFilledRFQ(orderHash, makingAmount);
        return (makingAmount, takingAmount);
    }

    /// @notice Fills an order. If one doesn't exist (first fill) it will be created using order.makerAssetData
    /// @param order Order quote to fill
    /// @param signature Signature to confirm quote ownership
    /// @param makingAmount Making amount
    /// @param takingAmount Taking amount
    /// @param thresholdAmount If makingAmout > 0 this is max takingAmount, else it is min makingAmount
    function fillOrder(
        Order memory order,
        bytes calldata signature,
        uint256 makingAmount,
        uint256 takingAmount,
        uint256 thresholdAmount
    ) external returns(uint256, uint256) {
        return fillOrderTo(order, signature, makingAmount, takingAmount, thresholdAmount, msg.sender);
    }

    function fillOrderToWithPermit(
        Order memory order,
        bytes calldata signature,
        uint256 makingAmount,
        uint256 takingAmount,
        uint256 thresholdAmount,
        address target,
        bytes memory permit
    ) external returns(uint256, uint256) {
        _permit(permit);
        return fillOrderTo(order, signature, makingAmount, takingAmount, thresholdAmount, target);
    }

    function fillOrderTo(
        Order memory order,
        bytes calldata signature,
        uint256 makingAmount,
        uint256 takingAmount,
        uint256 thresholdAmount,
        address target
    ) public returns(uint256, uint256) {
        bytes32 orderHash = _hash(order);

        {  // Stack too deep
            uint256 remainingMakerAmount;
            { // Stack too deep
                bool orderExists;
                (orderExists, remainingMakerAmount) = _remaining[orderHash].trySub(1);
                if (!orderExists) {
                    // First fill: validate order and permit maker asset
                    _validate(order.makerAssetData, order.takerAssetData, signature, orderHash);
                    remainingMakerAmount = order.makerAssetData.decodeUint256(_AMOUNT_INDEX);
                    if (order.permit.length > 0) {
                        _permit(order.permit);
                        require(_remaining[orderHash] == 0, "LOP: reentrancy detected");
                    }
                }
            }

            // Check if order is valid
            if (order.predicate.length > 0) {
                require(checkPredicate(order), "LOP: predicate returned false");
            }

            // Compute maker and taker assets amount
            if ((takingAmount == 0) == (makingAmount == 0)) {
                revert("LOP: only one amount should be 0");
            }
            else if (takingAmount == 0) {
                takingAmount = _callGetTakerAmount(order, makingAmount);
                require(takingAmount <= thresholdAmount, "LOP: taking amount too high");
            }
            else {
                makingAmount = _callGetMakerAmount(order, takingAmount);
                require(makingAmount >= thresholdAmount, "LOP: making amount too low");
            }

            require(makingAmount > 0 && takingAmount > 0, "LOP: can't swap 0 amount");

            // Update remaining amount in storage
            remainingMakerAmount = remainingMakerAmount.sub(makingAmount, "LOP: taking > remaining");
            _remaining[orderHash] = remainingMakerAmount + 1;
            emit OrderFilled(msg.sender, orderHash, remainingMakerAmount);
        }

        // Taker => Maker
        _callTakerAssetTransferFrom(order.takerAsset, order.takerAssetData, takingAmount);

        // Maker can handle funds interactively
        if (order.interaction.length > 0) {
            InteractiveMaker(order.makerAssetData.decodeAddress(_FROM_INDEX))
                .notifyFillOrder(order.makerAsset, order.takerAsset, makingAmount, takingAmount, order.interaction);
        }

        // Maker => Taker
        _callMakerAssetTransferFrom(order.makerAsset, order.makerAssetData, target, makingAmount);

        return (makingAmount, takingAmount);
    }

<<<<<<< HEAD
    function _permit(bytes memory permitData) private {
        (address token, bytes memory permit) = abi.decode(permitData, (address, bytes));
        token.uncheckedFunctionCall(abi.encodePacked(IERC20Permit.permit.selector, permit), "LOP: permit failed");
    }

    function _hash(Order memory order) internal view returns(bytes32) {
=======
    function _hash(Order memory order) private view returns(bytes32) {
>>>>>>> 957fbbf7
        return _hashTypedDataV4(
            keccak256(
                abi.encode(
                    LIMIT_ORDER_TYPEHASH,
                    order.salt,
                    order.makerAsset,
                    order.takerAsset,
                    keccak256(order.makerAssetData),
                    keccak256(order.takerAssetData),
                    keccak256(order.getMakerAmount),
                    keccak256(order.getTakerAmount),
                    keccak256(order.predicate),
                    keccak256(order.permit),
                    keccak256(order.interaction)
                )
            )
        );
    }

    function _hash(OrderRFQ memory order) private view returns(bytes32) {
        return _hashTypedDataV4(
            keccak256(
                abi.encode(
                    LIMIT_ORDER_RFQ_TYPEHASH,
                    order.info,
                    order.makerAsset,
                    order.takerAsset,
                    keccak256(order.makerAssetData),
                    keccak256(order.takerAssetData)
                )
            )
        );
    }

    function _validate(bytes memory makerAssetData, bytes memory takerAssetData, bytes memory signature, bytes32 orderHash) private view {
        require(makerAssetData.length >= 100, "LOP: bad makerAssetData.length");
        require(takerAssetData.length >= 100, "LOP: bad takerAssetData.length");
        bytes4 makerSelector = makerAssetData.decodeSelector();
        bytes4 takerSelector = takerAssetData.decodeSelector();
        require(makerSelector >= IERC20.transferFrom.selector && makerSelector <= _MAX_SELECTOR, "LOP: bad makerAssetData.selector");
        require(takerSelector >= IERC20.transferFrom.selector && takerSelector <= _MAX_SELECTOR, "LOP: bad takerAssetData.selector");

        address maker = address(makerAssetData.decodeAddress(_FROM_INDEX));
        if ((signature.length != 65 && signature.length != 64) || SilentECDSA.recover(orderHash, signature) != maker) {
            bytes memory result = maker.uncheckedFunctionStaticCall(abi.encodeWithSelector(IERC1271.isValidSignature.selector, orderHash, signature), "LOP: isValidSignature failed");
            require(result.length == 32 && abi.decode(result, (bytes4)) == IERC1271.isValidSignature.selector, "LOP: bad signature");
        }
    }

    function _callMakerAssetTransferFrom(address makerAsset, bytes memory makerAssetData, address taker, uint256 makingAmount) private {
        // Patch receiver or validate private order
        address orderTakerAddress = makerAssetData.decodeAddress(_TO_INDEX);
        if (orderTakerAddress != address(0)) {
            require(orderTakerAddress == msg.sender, "LOP: private order");
        }
        if (orderTakerAddress != taker) {
            makerAssetData.patchAddress(_TO_INDEX, taker);
        }

        // Patch maker amount
        makerAssetData.patchUint256(_AMOUNT_INDEX, makingAmount);

        // Transfer asset from maker to taker
        bytes memory result = makerAsset.uncheckedFunctionCall(makerAssetData, "LOP: makerAsset.call failed");
        if (result.length > 0) {
            require(abi.decode(result, (bool)), "LOP: makerAsset.call bad result");
        }
    }

    function _callTakerAssetTransferFrom(address takerAsset, bytes memory takerAssetData, uint256 takingAmount) private {
        // Patch spender
        takerAssetData.patchAddress(_FROM_INDEX, msg.sender);

        // Patch taker amount
        takerAssetData.patchUint256(_AMOUNT_INDEX, takingAmount);

        // Transfer asset from taker to maker
        bytes memory result = takerAsset.uncheckedFunctionCall(takerAssetData, "LOP: takerAsset.call failed");
        if (result.length > 0) {
            require(abi.decode(result, (bool)), "LOP: takerAsset.call bad result");
        }
    }

    function _callGetMakerAmount(Order memory order, uint256 takerAmount) private view returns(uint256 makerAmount) {
        if (order.getMakerAmount.length == 0 && takerAmount == order.takerAssetData.decodeUint256(_AMOUNT_INDEX)) {
            // On empty order.getMakerAmount calldata only whole fills are allowed
            return order.makerAssetData.decodeUint256(_AMOUNT_INDEX);
        }
        bytes memory result = address(this).uncheckedFunctionStaticCall(abi.encodePacked(order.getMakerAmount, takerAmount), "LOP: getMakerAmount call failed");
        require(result.length == 32, "LOP: invalid getMakerAmount ret");
        return abi.decode(result, (uint256));
    }

    function _callGetTakerAmount(Order memory order, uint256 makerAmount) private view returns(uint256 takerAmount) {
        if (order.getTakerAmount.length == 0 && makerAmount == order.makerAssetData.decodeUint256(_AMOUNT_INDEX)) {
            // On empty order.getTakerAmount calldata only whole fills are allowed
            return order.takerAssetData.decodeUint256(_AMOUNT_INDEX);
        }
        bytes memory result = address(this).uncheckedFunctionStaticCall(abi.encodePacked(order.getTakerAmount, makerAmount), "LOP: getTakerAmount call failed");
        require(result.length == 32, "LOP: invalid getTakerAmount ret");
        return abi.decode(result, (uint256));
    }
}<|MERGE_RESOLUTION|>--- conflicted
+++ resolved
@@ -342,16 +342,12 @@
         return (makingAmount, takingAmount);
     }
 
-<<<<<<< HEAD
     function _permit(bytes memory permitData) private {
         (address token, bytes memory permit) = abi.decode(permitData, (address, bytes));
         token.uncheckedFunctionCall(abi.encodePacked(IERC20Permit.permit.selector, permit), "LOP: permit failed");
     }
 
-    function _hash(Order memory order) internal view returns(bytes32) {
-=======
     function _hash(Order memory order) private view returns(bytes32) {
->>>>>>> 957fbbf7
         return _hashTypedDataV4(
             keccak256(
                 abi.encode(

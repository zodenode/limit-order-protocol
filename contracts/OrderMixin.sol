// SPDX-License-Identifier: MIT

pragma solidity 0.8.11;

import { EIP712 } from "@openzeppelin/contracts/utils/cryptography/draft-EIP712.sol";
import "@openzeppelin/contracts/token/ERC20/IERC20.sol";
import "@1inch/solidity-utils/contracts/libraries/SafeERC20.sol";

import "./helpers/AmountCalculator.sol";
import "./helpers/ChainlinkCalculator.sol";
import "./helpers/NonceManager.sol";
import "./helpers/PredicateHelper.sol";
import "./interfaces/NotificationReceiver.sol";
import "./libraries/ArgumentsDecoder.sol";
import "./libraries/Callib.sol";
import "./libraries/ECDSA.sol";
import "./OrderLib.sol";

/// @title Regular Limit Order mixin
abstract contract OrderMixin is
    EIP712,
    AmountCalculator,
    ChainlinkCalculator,
    NonceManager,
    PredicateHelper
{
    using Callib for address;
    using SafeERC20 for IERC20;
    using ArgumentsDecoder for bytes;
    using OrderLib for OrderLib.Order;

    error UnknownOrder();
    error AccessDenied();
    error AlreadyFilled();
    error PermitLengthTooLow();
    error ZeroTargetIsForbidden();
    error RemainingAmountIsZero();
    error PrivateOrder();
    error BadSignature();
    error ReentrancyDetected();
    error PredicateIsNotTrue();
    error OnlyOneAmountShouldBeZero();
    error TakingAmountTooHigh();
    error MakingAmountTooLow();
    error SwapWithZeroAmount();
    error TransferFromMakerToTakerFailed();
    error TransferFromTakerToMakerFailed();
    error WrongAmount();
    error WrongGetter();
    error getAmountCallFailed();

    /// @notice Emitted every time order gets filled, including partial fills
    event OrderFilled(
        address indexed maker,
        bytes32 orderHash,
        uint256 remaining
    );

    /// @notice Emitted when order gets cancelled
    event OrderCanceled(
        address indexed maker,
        bytes32 orderHash,
        uint256 remainingRaw
    );

    uint256 constant private _ORDER_DOES_NOT_EXIST = 0;
    uint256 constant private _ORDER_FILLED = 1;

    /// @notice Stores unfilled amounts for each order plus one.
    /// Therefore 0 means order doesn't exist and 1 means order was filled
    mapping(bytes32 => uint256) private _remaining;

    /// @notice Returns unfilled amount for order. Throws if order does not exist
    function remaining(bytes32 orderHash) external view returns(uint256) {
        uint256 amount = _remaining[orderHash];
        if(amount == _ORDER_DOES_NOT_EXIST) revert UnknownOrder();
        unchecked { amount -= 1; }
        return amount;
    }

    /// @notice Returns unfilled amount for order
    /// @return Result Unfilled amount of order plus one if order exists. Otherwise 0
    function remainingRaw(bytes32 orderHash) external view returns(uint256) {
        return _remaining[orderHash];
    }

    /// @notice Same as `remainingRaw` but for multiple orders
    function remainingsRaw(bytes32[] memory orderHashes) external view returns(uint256[] memory) {
        uint256[] memory results = new uint256[](orderHashes.length);
        for (uint256 i = 0; i < orderHashes.length; i++) {
            results[i] = _remaining[orderHashes[i]];
        }
        return results;
    }

    error SimulationResults(bool success, bytes res);

    /**
     * @notice Delegates execution to custom implementation. Could be used to validate if `transferFrom` works properly
     * @param target Addresses that will be delegated
     * @param data Data that will be passed to delegatee
     */
    function simulate(address target, bytes calldata data) external {
        // solhint-disable-next-lineavoid-low-level-calls
        (bool success, bytes memory result) = target.delegatecall(data);
        revert SimulationResults(success, result);
    }

    /// @notice Cancels order by setting remaining amount to zero
    function cancelOrder(OrderLib.Order calldata order) external returns(uint256 orderRemaining, bytes32 orderHash) {
        if(order.maker != msg.sender) revert AccessDenied();

        orderHash = hashOrder(order);
        orderRemaining = _remaining[orderHash];
        if(orderRemaining == _ORDER_FILLED) revert AlreadyFilled();
        emit OrderCanceled(msg.sender, orderHash, orderRemaining);
        _remaining[orderHash] = _ORDER_FILLED;
    }

    /// @notice Fills an order. If one doesn't exist (first fill) it will be created using order.makerAssetData
    /// @param order Order quote to fill
    /// @param signature Signature to confirm quote ownership
    /// @param makingAmount Making amount
    /// @param takingAmount Taking amount
    /// @param thresholdAmount Specifies maximum allowed takingAmount when takingAmount is zero, otherwise specifies minimum allowed makingAmount
    function fillOrder(
        OrderLib.Order calldata order,
        bytes calldata signature,
        bytes calldata interaction,
        uint256 makingAmount,
        uint256 takingAmount,
        uint256 thresholdAmount
    ) external returns(uint256 /* actualMakingAmount */, uint256 /* actualTakingAmount */, bytes32 orderHash) {
        return fillOrderTo(order, signature, interaction, makingAmount, takingAmount, thresholdAmount, msg.sender);
    }

    /// @notice Same as `fillOrder` but calls permit first,
    /// allowing to approve token spending and make a swap in one transaction.
    /// Also allows to specify funds destination instead of `msg.sender`
    /// @param order Order quote to fill
    /// @param signature Signature to confirm quote ownership
    /// @param makingAmount Making amount
    /// @param takingAmount Taking amount
    /// @param thresholdAmount Specifies maximum allowed takingAmount when takingAmount is zero, otherwise specifies minimum allowed makingAmount
    /// @param target Address that will receive swap funds
    /// @param permit Should consist of abiencoded token address and encoded `IERC20Permit.permit` call.
    /// @dev See tests for examples
    function fillOrderToWithPermit(
        OrderLib.Order calldata order,
        bytes calldata signature,
        bytes calldata interaction,
        uint256 makingAmount,
        uint256 takingAmount,
        uint256 thresholdAmount,
        address target,
        bytes calldata permit
    ) external returns(uint256 /* actualMakingAmount */, uint256 /* actualTakingAmount */, bytes32 orderHash) {
        if(permit.length < 20) revert PermitLengthTooLow();
        {  // Stack too deep
            (address token, bytes calldata permitData) = permit.decodeTargetAndCalldata();
            IERC20(token).safePermit(permitData);
        }
        return fillOrderTo(order, signature, interaction, makingAmount, takingAmount, thresholdAmount, target);
    }

    /// @notice Same as `fillOrder` but allows to specify funds destination instead of `msg.sender`
    /// @param order_ Order quote to fill
    /// @param signature Signature to confirm quote ownership
    /// @param makingAmount Making amount
    /// @param takingAmount Taking amount
    /// @param thresholdAmount Specifies maximum allowed takingAmount when takingAmount is zero, otherwise specifies minimum allowed makingAmount
    /// @param target Address that will receive swap funds
    function fillOrderTo(
        OrderLib.Order calldata order_,
        bytes calldata signature,
        bytes calldata interaction,
        uint256 makingAmount,
        uint256 takingAmount,
        uint256 thresholdAmount,
        address target
    ) public returns(uint256 /* actualMakingAmount */, uint256 /* actualTakingAmount */, bytes32 orderHash) {
        if(target == address(0)) revert ZeroTargetIsForbidden();
        orderHash = hashOrder(order_);

        OrderLib.Order calldata order = order_; // Helps with "Stack too deep"

        {  // Stack too deep
            uint256 remainingMakerAmount = _remaining[orderHash];
            if(remainingMakerAmount == _ORDER_FILLED) revert RemainingAmountIsZero();
            if(order.allowedSender != address(0) && order.allowedSender != msg.sender) revert PrivateOrder();
            if (remainingMakerAmount == _ORDER_DOES_NOT_EXIST) {
                // First fill: validate order and permit maker asset
<<<<<<< HEAD
                if(!SignatureChecker.isValidSignatureNow(order.maker, orderHash, signature)) revert BadSignature();
=======
                require(ECDSA.recoverOrIsValidSignature(order.maker, orderHash, signature), "LOP: bad signature");
>>>>>>> 2905f32d
                remainingMakerAmount = order.makingAmount;

                bytes calldata permit = order.permit(); // Helps with "Stack too deep"
                if (permit.length >= 20) {
                    // proceed only if permit length is enough to store address
                    (address token, bytes calldata permitCalldata) = permit.decodeTargetAndCalldata();
                    IERC20(token).safePermit(permitCalldata);
                    if(_remaining[orderHash] != _ORDER_DOES_NOT_EXIST) revert ReentrancyDetected();
                }
            } else {
                unchecked { remainingMakerAmount -= 1; }
            }

            // Check if order is valid
            if (order.predicate().length > 0) {
                if(!checkPredicate(order)) revert PredicateIsNotTrue();
            }

            // Compute maker and taker assets amount
            if ((takingAmount == 0) == (makingAmount == 0)) {
                revert OnlyOneAmountShouldBeZero();
            } else if (takingAmount == 0) {
                uint256 requestedMakingAmount = makingAmount;
                if (makingAmount > remainingMakerAmount) {
                    makingAmount = remainingMakerAmount;
                }
                takingAmount = _callGetter(order.getTakingAmount(), order.makingAmount, makingAmount, order.takingAmount);
                // check that actual rate is not worse than what was expected
                // takingAmount / makingAmount <= thresholdAmount / requestedMakingAmount
                if(takingAmount * requestedMakingAmount > thresholdAmount * makingAmount) revert TakingAmountTooHigh();
            } else {
                uint256 requestedTakingAmount = takingAmount;
                makingAmount = _callGetter(order.getMakingAmount(), order.takingAmount, takingAmount, order.makingAmount);
                if (makingAmount > remainingMakerAmount) {
                    makingAmount = remainingMakerAmount;
                    takingAmount = _callGetter(order.getTakingAmount(), order.makingAmount, makingAmount, order.takingAmount);
                }
                // check that actual rate is not worse than what was expected
                // makingAmount / takingAmount >= thresholdAmount / requestedTakingAmount
                if(makingAmount * requestedTakingAmount < thresholdAmount * takingAmount) revert MakingAmountTooLow();
            }

            if(makingAmount == 0 || takingAmount == 0) revert SwapWithZeroAmount();

            // Update remaining amount in storage
            unchecked {
                remainingMakerAmount = remainingMakerAmount - makingAmount;
                _remaining[orderHash] = remainingMakerAmount + 1;
            }
            emit OrderFilled(msg.sender, orderHash, remainingMakerAmount);
        }

        // Maker can handle funds interactively
        if (order.preInteraction().length >= 20) {
            // proceed only if interaction length is enough to store address
            (address interactionTarget, bytes calldata interactionData) = order.preInteraction().decodeTargetAndCalldata();
            PreInteractionNotificationReceiver(interactionTarget).fillOrderPreInteraction(
                msg.sender, order.makerAsset, order.takerAsset, makingAmount, takingAmount, interactionData
            );
        }

        // Maker => Taker
        if(!_callTransferFrom(
            order.makerAsset,
            order.maker,
            target,
            makingAmount,
            order.makerAssetData()
        )) revert TransferFromMakerToTakerFailed();

        if (interaction.length >= 20) {
            // proceed only if interaction length is enough to store address
            (address interactionTarget, bytes calldata interactionData) = interaction.decodeTargetAndCalldata();
            InteractionNotificationReceiver(interactionTarget).fillOrderInteraction(
                msg.sender, order.makerAsset, order.takerAsset, makingAmount, takingAmount, interactionData
            );
        }

        // Taker => Maker
        if(!_callTransferFrom(
            order.takerAsset,
            msg.sender,
            order.receiver == address(0) ? order.maker : order.receiver,
            takingAmount,
            order.takerAssetData()
        )) revert TransferFromTakerToMakerFailed();

        // Maker can handle funds interactively
        if (order.postInteraction().length >= 20) {
            // proceed only if interaction length is enough to store address
            (address interactionTarget, bytes calldata interactionData) = order.postInteraction().decodeTargetAndCalldata();
            PostInteractionNotificationReceiver(interactionTarget).fillOrderPostInteraction(
                msg.sender, order.makerAsset, order.takerAsset, makingAmount, takingAmount, interactionData
            );
        }

        return (makingAmount, takingAmount, orderHash);
    }

    /// @notice Checks order predicate
    function checkPredicate(OrderLib.Order calldata order) public view returns(bool) {
        (bool success, uint256 res) = address(this).staticcallForUint(order.predicate());
        return success && res == 1;
    }

    function hashOrder(OrderLib.Order calldata order) public view returns(bytes32) {
        return _hashTypedDataV4(order.hash());
    }

    function _callTransferFrom(address asset, address from, address to, uint256 amount, bytes calldata input) private returns(bool success) {
        bytes4 selector = IERC20.transferFrom.selector;
        assembly { // solhint-disable-line no-inline-assembly
            let data := mload(0x40)
            mstore(0x40, add(data, add(100, input.length)))

            mstore(data, selector)
            mstore(add(data, 0x04), from)
            mstore(add(data, 0x24), to)
            mstore(add(data, 0x44), amount)
            calldatacopy(add(data, 0x64), input.offset, input.length)
            let status := call(gas(), asset, 0, data, add(100, input.length), 0x0, 0x20)
            success := and(status, or(iszero(returndatasize()), and(gt(returndatasize(), 31), eq(mload(0), 1))))
        }
    }

    function _callGetter(bytes calldata getter, uint256 orderExpectedAmount, uint256 amount, uint256 orderResultAmount) private view returns(uint256) {
        if (getter.length == 0) {
            // On empty getter calldata only exact amount is allowed
            if(amount != orderExpectedAmount) revert WrongAmount();
            return orderResultAmount;
        } else if (getter.length == 1) {
            // Linear proportion
            if (getter[0] == "m") {
                return getMakingAmount(orderResultAmount, orderExpectedAmount, amount);
            } else if (getter[0] == "t") {
                return getTakingAmount(orderExpectedAmount, orderResultAmount, amount);
            } else {
                revert WrongGetter();
            }
        } else {
            (bool success, bytes memory result) = address(this).staticcall(abi.encodePacked(getter, amount));
            if(!success || result.length != 32) revert getAmountCallFailed();
            return result.decodeUint256Memory();
        }
    }
}<|MERGE_RESOLUTION|>--- conflicted
+++ resolved
@@ -190,11 +190,7 @@
             if(order.allowedSender != address(0) && order.allowedSender != msg.sender) revert PrivateOrder();
             if (remainingMakerAmount == _ORDER_DOES_NOT_EXIST) {
                 // First fill: validate order and permit maker asset
-<<<<<<< HEAD
-                if(!SignatureChecker.isValidSignatureNow(order.maker, orderHash, signature)) revert BadSignature();
-=======
-                require(ECDSA.recoverOrIsValidSignature(order.maker, orderHash, signature), "LOP: bad signature");
->>>>>>> 2905f32d
+                if(!ECDSA.recoverOrIsValidSignature(order.maker, orderHash, signature)) revert BadSignature();
                 remainingMakerAmount = order.makingAmount;
 
                 bytes calldata permit = order.permit(); // Helps with "Stack too deep"

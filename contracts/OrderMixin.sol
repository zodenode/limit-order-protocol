// SPDX-License-Identifier: MIT

pragma solidity 0.8.15;

import { EIP712 } from "@openzeppelin/contracts/utils/cryptography/draft-EIP712.sol";
import "@openzeppelin/contracts/token/ERC20/IERC20.sol";
import "@1inch/solidity-utils/contracts/interfaces/IWETH.sol";
import "@1inch/solidity-utils/contracts/libraries/SafeERC20.sol";
import "@1inch/solidity-utils/contracts/libraries/ECDSA.sol";

import "./helpers/AmountCalculator.sol";
import "./helpers/NonceManager.sol";
import "./helpers/PredicateHelper.sol";
import "./interfaces/IOrderMixin.sol";
import "./interfaces/NotificationReceiver.sol";
import "./libraries/ArgumentsDecoder.sol";
import "./libraries/Callib.sol";
import "./libraries/Errors.sol";
import "./OrderLib.sol";

/// @title Regular Limit Order mixin
abstract contract OrderMixin is IOrderMixin, EIP712, AmountCalculator, NonceManager, PredicateHelper {
    using Callib for address;
    using SafeERC20 for IERC20;
    using ArgumentsDecoder for bytes;
    using OrderLib for OrderLib.Order;

    error UnknownOrder();
    error AccessDenied();
    error AlreadyFilled();
    error PermitLengthTooLow();
    error ZeroTargetIsForbidden();
    error RemainingAmountIsZero();
    error PrivateOrder();
    error BadSignature();
    error ReentrancyDetected();
    error PredicateIsNotTrue();
    error OnlyOneAmountShouldBeZero();
    error TakingAmountTooHigh();
    error MakingAmountTooLow();
    error SwapWithZeroAmount();
    error TransferFromMakerToTakerFailed();
    error TransferFromTakerToMakerFailed();
    error WrongAmount();
    error WrongGetter();
    error GetAmountCallFailed();

    /// @notice Emitted every time order gets filled, including partial fills
    event OrderFilled(
        address indexed maker,
        bytes32 orderHash,
        uint256 remaining
    );

    /// @notice Emitted when order gets cancelled
    event OrderCanceled(
        address indexed maker,
        bytes32 orderHash,
        uint256 remainingRaw
    );

    uint256 constant private _ORDER_DOES_NOT_EXIST = 0;
    uint256 constant private _ORDER_FILLED = 1;

    IWETH private immutable _WETH;  // solhint-disable-line var-name-mixedcase
    /// @notice Stores unfilled amounts for each order plus one.
    /// Therefore 0 means order doesn't exist and 1 means order was filled
    mapping(bytes32 => uint256) private _remaining;

    constructor(IWETH weth) {
        _WETH = weth;
    }

    /**
     * @notice See {IOrderMixin-remaining}.
     */
    function remaining(bytes32 orderHash) external view returns(uint256 /* amount */) {
        uint256 amount = _remaining[orderHash];
        if (amount == _ORDER_DOES_NOT_EXIST) revert UnknownOrder();
        unchecked { amount -= 1; }
        return amount;
    }

    /**
     * @notice See {IOrderMixin-remainingRaw}.
     */
    function remainingRaw(bytes32 orderHash) external view returns(uint256 /* rawAmount */) {
        return _remaining[orderHash];
    }

    /**
     * @notice See {IOrderMixin-remainingsRaw}.
     */
    function remainingsRaw(bytes32[] memory orderHashes) external view returns(uint256[] memory /* rawAmounts */) {
        uint256[] memory results = new uint256[](orderHashes.length);
        for (uint256 i = 0; i < orderHashes.length; i++) {
            results[i] = _remaining[orderHashes[i]];
        }
        return results;
    }

    error SimulationResults(bool success, bytes res);

    /**
     * @notice See {IOrderMixin-simulate}.
     */
    function simulate(address target, bytes calldata data) external {
        // solhint-disable-next-line avoid-low-level-calls
        (bool success, bytes memory result) = target.delegatecall(data);
        revert SimulationResults(success, result);
    }

    /**
     * @notice See {IOrderMixin-cancelOrder}.
     */
    function cancelOrder(OrderLib.Order calldata order) external returns(uint256 orderRemaining, bytes32 orderHash) {
        if (order.maker != msg.sender) revert AccessDenied();

        orderHash = hashOrder(order);
        orderRemaining = _remaining[orderHash];
        if (orderRemaining == _ORDER_FILLED) revert AlreadyFilled();
        emit OrderCanceled(msg.sender, orderHash, orderRemaining);
        _remaining[orderHash] = _ORDER_FILLED;
    }

    /**
     * @notice See {IOrderMixin-fillOrder}.
     */
    function fillOrder(
        OrderLib.Order calldata order,
        bytes calldata signature,
        bytes calldata interaction,
        uint256 makingAmount,
        uint256 takingAmount,
        uint256 thresholdAmount
    ) external payable returns(uint256 /* actualMakingAmount */, uint256 /* actualTakingAmount */, bytes32 /* orderHash */) {
        return fillOrderTo(order, signature, interaction, makingAmount, takingAmount, thresholdAmount, msg.sender);
    }

    /**
     * @notice See {IOrderMixin-fillOrderToWithPermit}.
     */
    function fillOrderToWithPermit(
        OrderLib.Order calldata order,
        bytes calldata signature,
        bytes calldata interaction,
        uint256 makingAmount,
        uint256 takingAmount,
        uint256 thresholdAmount,
        address target,
        bytes calldata permit
    ) external returns(uint256 /* actualMakingAmount */, uint256 /* actualTakingAmount */, bytes32 /* orderHash */) {
        if (permit.length < 20) revert PermitLengthTooLow();
        {  // Stack too deep
            (address token, bytes calldata permitData) = permit.decodeTargetAndCalldata();
            IERC20(token).safePermit(permitData);
        }
        return fillOrderTo(order, signature, interaction, makingAmount, takingAmount, thresholdAmount, target);
    }

    /**
     * @notice See {IOrderMixin-fillOrderTo}.
     */
    function fillOrderTo(
        OrderLib.Order calldata order_,
        bytes calldata signature,
        bytes calldata interaction,
        uint256 makingAmount,
        uint256 takingAmount,
        uint256 thresholdAmount,
        address target
    ) public payable returns(uint256 actualMakingAmount, uint256 actualTakingAmount, bytes32 orderHash) {
        if (target == address(0)) revert ZeroTargetIsForbidden();
        orderHash = hashOrder(order_);

        OrderLib.Order calldata order = order_; // Helps with "Stack too deep"
        actualMakingAmount = makingAmount;
        actualTakingAmount = takingAmount;

        uint256 remainingMakingAmount = _remaining[orderHash];
        if (remainingMakingAmount == _ORDER_FILLED) revert RemainingAmountIsZero();
        if (order.allowedSender != address(0) && order.allowedSender != msg.sender) revert PrivateOrder();
        if (remainingMakingAmount == _ORDER_DOES_NOT_EXIST) {
            // First fill: validate order and permit maker asset
            if (!ECDSA.recoverOrIsValidSignature(order.maker, orderHash, signature)) revert BadSignature();
            remainingMakingAmount = order.makingAmount;

            bytes calldata permit = order.permit(); // Helps with "Stack too deep"
            if (permit.length >= 20) {
                // proceed only if permit length is enough to store address
                (address token, bytes calldata permitCalldata) = permit.decodeTargetAndCalldata();
                IERC20(token).safePermit(permitCalldata);
                if (_remaining[orderHash] != _ORDER_DOES_NOT_EXIST) revert ReentrancyDetected();
            }
        } else {
            unchecked { remainingMakingAmount -= 1; }
        }

        // Check if order is valid
        if (order.predicate().length > 0) {
            if (!checkPredicate(order)) revert PredicateIsNotTrue();
        }

        // Compute maker and taker assets amount
        if ((actualTakingAmount == 0) == (actualMakingAmount == 0)) {
            revert OnlyOneAmountShouldBeZero();
        } else if (actualTakingAmount == 0) {
            if (actualMakingAmount > remainingMakingAmount) {
                actualMakingAmount = remainingMakingAmount;
            }
            actualTakingAmount = _getTakingAmount(order.getTakingAmount(), order.makingAmount, actualMakingAmount, order.takingAmount, remainingMakingAmount, orderHash);
            // check that actual rate is not worse than what was expected
            // actualTakingAmount / actualMakingAmount <= thresholdAmount / makingAmount
            if (actualTakingAmount * makingAmount > thresholdAmount * actualMakingAmount) revert TakingAmountTooHigh();
        } else {
            actualMakingAmount = _getMakingAmount(order.getMakingAmount(), order.takingAmount, actualTakingAmount, order.makingAmount, remainingMakingAmount, orderHash);
            if (actualMakingAmount > remainingMakingAmount) {
                actualMakingAmount = remainingMakingAmount;
                actualTakingAmount = _getTakingAmount(order.getTakingAmount(), order.makingAmount, actualMakingAmount, order.takingAmount, remainingMakingAmount, orderHash);
            }
            // check that actual rate is not worse than what was expected
            // actualMakingAmount / actualTakingAmount >= thresholdAmount / takingAmount
            if (actualMakingAmount * takingAmount < thresholdAmount * actualTakingAmount) revert MakingAmountTooLow();
        }

        if (actualMakingAmount == 0 || actualTakingAmount == 0) revert SwapWithZeroAmount();

        // Update remaining amount in storage
        unchecked {
            remainingMakingAmount = remainingMakingAmount - actualMakingAmount;
            _remaining[orderHash] = remainingMakingAmount + 1;
        }
        emit OrderFilled(order_.maker, orderHash, remainingMakingAmount);

        // Maker can handle funds interactively
        if (order.preInteraction().length >= 20) {
            // proceed only if interaction length is enough to store address
            (address interactionTarget, bytes calldata interactionData) = order.preInteraction().decodeTargetAndCalldata();
            PreInteractionNotificationReceiver(interactionTarget).fillOrderPreInteraction(
                orderHash, order.maker, msg.sender, actualMakingAmount, actualTakingAmount, remainingMakingAmount, interactionData
            );
        }

        // Maker => Taker
        if (!_callTransferFrom(
            order.makerAsset,
            order.maker,
            target,
            actualMakingAmount,
            order.makerAssetData()
        )) revert TransferFromMakerToTakerFailed();

        if (interaction.length >= 20) {
            // proceed only if interaction length is enough to store address
            (address interactionTarget, bytes calldata interactionData) = interaction.decodeTargetAndCalldata();
            uint256 offeredTakingAmount = InteractionNotificationReceiver(interactionTarget).fillOrderInteraction(
                msg.sender, actualMakingAmount, actualTakingAmount, interactionData
            );

            if (offeredTakingAmount > actualTakingAmount &&
                !OrderLib.getterIsFrozen(order.getMakingAmount()) &&
                !OrderLib.getterIsFrozen(order.getTakingAmount()))
            {
                actualTakingAmount = offeredTakingAmount;
            }
        }

        // Taker => Maker
        if (order.takerAsset == address(_WETH) && msg.value > 0) {
            if (msg.value != actualTakingAmount) revert InvalidMsgValue();
            _WETH.deposit{ value: actualTakingAmount }();
            _WETH.transfer(order.receiver == address(0) ? order.maker : order.receiver, actualTakingAmount);
        } else {
            if (msg.value != 0) revert InvalidMsgValue();
            if (!_callTransferFrom(
                order.takerAsset,
                msg.sender,
                order.receiver == address(0) ? order.maker : order.receiver,
                actualTakingAmount,
                order.takerAssetData()
            )) revert TransferFromTakerToMakerFailed();
        }

        // Maker can handle funds interactively
        if (order.postInteraction().length >= 20) {
            // proceed only if interaction length is enough to store address
            (address interactionTarget, bytes calldata interactionData) = order.postInteraction().decodeTargetAndCalldata();
            PostInteractionNotificationReceiver(interactionTarget).fillOrderPostInteraction(
                 orderHash, order.maker, msg.sender, actualMakingAmount, actualTakingAmount, remainingMakingAmount, interactionData
            );
        }
    }

    /**
     * @notice See {IOrderMixin-checkPredicate}.
     */
    function checkPredicate(OrderLib.Order calldata order) public view returns(bool) {
        (bool success, uint256 res) = _selfStaticCall(order.predicate());
        return success && res == 1;
    }

    /**
     * @notice See {IOrderMixin-hashOrder}.
     */
    function hashOrder(OrderLib.Order calldata order) public view returns(bytes32) {
        return order.hash(_domainSeparatorV4());
    }

    function _callTransferFrom(address asset, address from, address to, uint256 amount, bytes calldata input) private returns(bool success) {
        bytes4 selector = IERC20.transferFrom.selector;
        /// @solidity memory-safe-assembly
        assembly { // solhint-disable-line no-inline-assembly
            let data := mload(0x40)

            mstore(data, selector)
            mstore(add(data, 0x04), from)
            mstore(add(data, 0x24), to)
            mstore(add(data, 0x44), amount)
            calldatacopy(add(data, 0x64), input.offset, input.length)
            let status := call(gas(), asset, 0, data, add(100, input.length), 0x0, 0x20)
            success := and(status, or(iszero(returndatasize()), and(gt(returndatasize(), 31), eq(mload(0), 1))))
        }
    }

<<<<<<< HEAD
    function _getMakingAmount(bytes calldata getter, bytes32 orderHash, uint256 orderTakingAmount, uint256 requestedTakingAmount, uint256 orderMakingAmount, uint256 remainingMakingAmount) private view returns(uint256) {
=======
    function _getMakingAmount(
        bytes calldata getter,
        uint256 orderExpectedAmount,
        uint256 amount,
        uint256 orderResultAmount,
        uint256 remainingMakingAmount,
        bytes32 orderHash
    ) private view returns(uint256) {
>>>>>>> 9fd538a0
        if (getter.length == 0) {
            // Linear proportion
            return getMakingAmount(orderMakingAmount, orderTakingAmount, requestedTakingAmount);
        }
<<<<<<< HEAD
        return _callGetter(getter, orderHash, orderTakingAmount, requestedTakingAmount, orderMakingAmount, remainingMakingAmount);
    }

    function _getTakingAmount(bytes calldata getter, bytes32 orderHash, uint256 orderMakingAmount, uint256 requestedMakingAmount, uint256 orderTakingAmount, uint256 remainingMakingAmount) private view returns(uint256) {
=======
        return _callGetter(getter, orderExpectedAmount, amount, orderResultAmount, remainingMakingAmount, orderHash);
    }

    function _getTakingAmount(
        bytes calldata getter,
        uint256 orderExpectedAmount,
        uint256 amount,
        uint256 orderResultAmount,
        uint256 remainingMakingAmount,
        bytes32 orderHash
    ) private view returns(uint256) {
>>>>>>> 9fd538a0
        if (getter.length == 0) {
            // Linear proportion
            return getTakingAmount(orderMakingAmount, orderTakingAmount, requestedMakingAmount);
        }
<<<<<<< HEAD
        return _callGetter(getter, orderHash, orderMakingAmount, requestedMakingAmount, orderTakingAmount, remainingMakingAmount);
    }

    function _callGetter(bytes calldata getter, bytes32 orderHash, uint256 orderExpectedAmount, uint256 requestedAmount, uint256 orderResultAmount, uint256 remainingMakingAmount) private view returns(uint256) {
=======
        return _callGetter(getter, orderExpectedAmount, amount, orderResultAmount, remainingMakingAmount, orderHash);
    }

    function _callGetter(
        bytes calldata getter,
        uint256 orderExpectedAmount,
        uint256 amount,
        uint256 orderResultAmount,
        uint256 remainingAmount,
        bytes32 orderHash
    ) private view returns(uint256) {
>>>>>>> 9fd538a0
        if (getter.length == 1) {
            if (OrderLib.getterIsFrozen(getter)) {
                // On "x" getter calldata only exact amount is allowed
                if (requestedAmount != orderExpectedAmount) revert WrongAmount();
                return orderResultAmount;
            } else {
                revert WrongGetter();
            }
        } else {
            (address target, bytes calldata data) = getter.decodeTargetAndCalldata();
            (bool success, bytes memory result) = target.staticcall(abi.encodePacked(data, requestedAmount, remainingMakingAmount, orderHash));
            if (!success || result.length != 32) revert GetAmountCallFailed();
            return abi.decode(result, (uint256));
        }
    }
}<|MERGE_RESOLUTION|>--- conflicted
+++ resolved
@@ -322,62 +322,44 @@
         }
     }
 
-<<<<<<< HEAD
-    function _getMakingAmount(bytes calldata getter, bytes32 orderHash, uint256 orderTakingAmount, uint256 requestedTakingAmount, uint256 orderMakingAmount, uint256 remainingMakingAmount) private view returns(uint256) {
-=======
     function _getMakingAmount(
         bytes calldata getter,
+        uint256 orderTakingAmount,
+        uint256 requestedTakingAmount,
+        uint256 orderMakingAmount,
+        uint256 remainingMakingAmount,
+        bytes32 orderHash
+    ) private view returns(uint256) {
+        if (getter.length == 0) {
+            // Linear proportion
+            return getMakingAmount(orderMakingAmount, orderTakingAmount, requestedTakingAmount);
+        }
+        return _callGetter(getter, orderTakingAmount, requestedTakingAmount, orderMakingAmount, remainingMakingAmount, orderHash);
+    }
+
+    function _getTakingAmount(
+        bytes calldata getter,
+        uint256 orderMakingAmount,
+        uint256 requestedMakingAmount,
+        uint256 orderTakingAmount,
+        uint256 remainingMakingAmount,
+        bytes32 orderHash
+    ) private view returns(uint256) {
+        if (getter.length == 0) {
+            // Linear proportion
+            return getTakingAmount(orderMakingAmount, orderTakingAmount, requestedMakingAmount);
+        }
+        return _callGetter(getter, orderMakingAmount, requestedMakingAmount, orderTakingAmount, remainingMakingAmount, orderHash);
+    }
+
+    function _callGetter(
+        bytes calldata getter,
         uint256 orderExpectedAmount,
-        uint256 amount,
+        uint256 requestedAmount,
         uint256 orderResultAmount,
         uint256 remainingMakingAmount,
         bytes32 orderHash
     ) private view returns(uint256) {
->>>>>>> 9fd538a0
-        if (getter.length == 0) {
-            // Linear proportion
-            return getMakingAmount(orderMakingAmount, orderTakingAmount, requestedTakingAmount);
-        }
-<<<<<<< HEAD
-        return _callGetter(getter, orderHash, orderTakingAmount, requestedTakingAmount, orderMakingAmount, remainingMakingAmount);
-    }
-
-    function _getTakingAmount(bytes calldata getter, bytes32 orderHash, uint256 orderMakingAmount, uint256 requestedMakingAmount, uint256 orderTakingAmount, uint256 remainingMakingAmount) private view returns(uint256) {
-=======
-        return _callGetter(getter, orderExpectedAmount, amount, orderResultAmount, remainingMakingAmount, orderHash);
-    }
-
-    function _getTakingAmount(
-        bytes calldata getter,
-        uint256 orderExpectedAmount,
-        uint256 amount,
-        uint256 orderResultAmount,
-        uint256 remainingMakingAmount,
-        bytes32 orderHash
-    ) private view returns(uint256) {
->>>>>>> 9fd538a0
-        if (getter.length == 0) {
-            // Linear proportion
-            return getTakingAmount(orderMakingAmount, orderTakingAmount, requestedMakingAmount);
-        }
-<<<<<<< HEAD
-        return _callGetter(getter, orderHash, orderMakingAmount, requestedMakingAmount, orderTakingAmount, remainingMakingAmount);
-    }
-
-    function _callGetter(bytes calldata getter, bytes32 orderHash, uint256 orderExpectedAmount, uint256 requestedAmount, uint256 orderResultAmount, uint256 remainingMakingAmount) private view returns(uint256) {
-=======
-        return _callGetter(getter, orderExpectedAmount, amount, orderResultAmount, remainingMakingAmount, orderHash);
-    }
-
-    function _callGetter(
-        bytes calldata getter,
-        uint256 orderExpectedAmount,
-        uint256 amount,
-        uint256 orderResultAmount,
-        uint256 remainingAmount,
-        bytes32 orderHash
-    ) private view returns(uint256) {
->>>>>>> 9fd538a0
         if (getter.length == 1) {
             if (OrderLib.getterIsFrozen(getter)) {
                 // On "x" getter calldata only exact amount is allowed

--- conflicted
+++ resolved
@@ -200,45 +200,22 @@
             if (!checkPredicate(order)) revert PredicateIsNotTrue();
         }
 
-<<<<<<< HEAD
         // Compute maker and taker assets amount
         if ((actualTakingAmount == 0) == (actualMakingAmount == 0)) {
             revert OnlyOneAmountShouldBeZero();
         } else if (actualTakingAmount == 0) {
             if (actualMakingAmount > remainingMakerAmount) {
                 actualMakingAmount = remainingMakerAmount;
-=======
-            // Compute maker and taker assets amount
-            if ((actualTakingAmount == 0) == (actualMakingAmount == 0)) {
-                revert OnlyOneAmountShouldBeZero();
-            } else if (actualTakingAmount == 0) {
-                if (actualMakingAmount > remainingMakerAmount) {
-                    actualMakingAmount = remainingMakerAmount;
-                }
-                actualTakingAmount = _getTakingAmount(order.getTakingAmount(), order.makingAmount, actualMakingAmount, order.takingAmount);
-                // check that actual rate is not worse than what was expected
-                // actualTakingAmount / actualMakingAmount <= thresholdAmount / makingAmount
-                if (actualTakingAmount * makingAmount > thresholdAmount * actualMakingAmount) revert TakingAmountTooHigh();
-            } else {
-                actualMakingAmount = _getMakingAmount(order.getMakingAmount(), order.takingAmount, actualTakingAmount, order.makingAmount);
-                if (actualMakingAmount > remainingMakerAmount) {
-                    actualMakingAmount = remainingMakerAmount;
-                    actualTakingAmount = _getTakingAmount(order.getTakingAmount(), order.makingAmount, actualMakingAmount, order.takingAmount);
-                }
-                // check that actual rate is not worse than what was expected
-                // actualMakingAmount / actualTakingAmount >= thresholdAmount / takingAmount
-                if (actualMakingAmount * takingAmount < thresholdAmount * actualTakingAmount) revert MakingAmountTooLow();
->>>>>>> 50690643
-            }
-            actualTakingAmount = _callGetter(order.getTakingAmount(), orderHash, order.makingAmount, actualMakingAmount, order.takingAmount, remainingMakerAmount);
+            }
+            actualTakingAmount = _getTakingAmount(order.getTakingAmount(), orderHash, order.makingAmount, actualMakingAmount, order.takingAmount, remainingMakerAmount);
             // check that actual rate is not worse than what was expected
             // actualTakingAmount / actualMakingAmount <= thresholdAmount / makingAmount
             if (actualTakingAmount * makingAmount > thresholdAmount * actualMakingAmount) revert TakingAmountTooHigh();
         } else {
-            actualMakingAmount = _callGetter(order.getMakingAmount(), orderHash, order.takingAmount, actualTakingAmount, order.makingAmount, remainingMakerAmount);
+            actualMakingAmount = _getMakingAmount(order.getMakingAmount(), orderHash, order.takingAmount, actualTakingAmount, order.makingAmount, remainingMakerAmount);
             if (actualMakingAmount > remainingMakerAmount) {
                 actualMakingAmount = remainingMakerAmount;
-                actualTakingAmount = _callGetter(order.getTakingAmount(), orderHash, order.makingAmount, actualMakingAmount, order.takingAmount, remainingMakerAmount);
+                actualTakingAmount = _getTakingAmount(order.getTakingAmount(), orderHash, order.makingAmount, actualMakingAmount, order.takingAmount, remainingMakerAmount);
             }
             // check that actual rate is not worse than what was expected
             // actualMakingAmount / actualTakingAmount >= thresholdAmount / takingAmount
@@ -247,21 +224,12 @@
 
         if (actualMakingAmount == 0 || actualTakingAmount == 0) revert SwapWithZeroAmount();
 
-<<<<<<< HEAD
         // Update remaining amount in storage
         unchecked {
             remainingMakerAmount = remainingMakerAmount - actualMakingAmount;
             _remaining[orderHash] = remainingMakerAmount + 1;
-=======
-            // Update remaining amount in storage
-            unchecked {
-                remainingMakerAmount = remainingMakerAmount - actualMakingAmount;
-                _remaining[orderHash] = remainingMakerAmount + 1;
-            }
-            emit OrderFilled(order_.maker, orderHash, remainingMakerAmount);
->>>>>>> 50690643
-        }
-        emit OrderFilled(msg.sender, orderHash, remainingMakerAmount);
+        }
+        emit OrderFilled(order_.maker, orderHash, remainingMakerAmount);
 
         // Maker can handle funds interactively
         if (order.preInteraction().length >= 20) {
@@ -340,27 +308,23 @@
         }
     }
 
-<<<<<<< HEAD
-    function _callGetter(bytes calldata getter, bytes32 orderHash, uint256 orderExpectedAmount, uint256 amount, uint256 orderResultAmount, uint256 remainingAmount) private view returns(uint256) {
-=======
-    function _getMakingAmount(bytes calldata getter, uint256 orderExpectedAmount, uint256 amount, uint256 orderResultAmount) private view returns(uint256) {
->>>>>>> 50690643
+    function _getMakingAmount(bytes calldata getter, bytes32 orderHash, uint256 orderExpectedAmount, uint256 amount, uint256 orderResultAmount, uint256 remainingAmount) private view returns(uint256) {
         if (getter.length == 0) {
             // Linear proportion
             return getMakingAmount(orderResultAmount, orderExpectedAmount, amount);
         }
-        return _callGetter(getter, orderExpectedAmount, amount, orderResultAmount);
-    }
-
-    function _getTakingAmount(bytes calldata getter, uint256 orderExpectedAmount, uint256 amount, uint256 orderResultAmount) private view returns(uint256) {
+        return _callGetter(getter, orderHash, orderExpectedAmount, amount, orderResultAmount, remainingAmount);
+    }
+
+    function _getTakingAmount(bytes calldata getter, bytes32 orderHash, uint256 orderExpectedAmount, uint256 amount, uint256 orderResultAmount, uint256 remainingAmount) private view returns(uint256) {
         if (getter.length == 0) {
             // Linear proportion
             return getTakingAmount(orderExpectedAmount, orderResultAmount, amount);
         }
-        return _callGetter(getter, orderExpectedAmount, amount, orderResultAmount);
-    }
-
-    function _callGetter(bytes calldata getter, uint256 orderExpectedAmount, uint256 amount, uint256 orderResultAmount) private view returns(uint256) {
+        return _callGetter(getter, orderHash, orderExpectedAmount, amount, orderResultAmount, remainingAmount);
+    }
+
+    function _callGetter(bytes calldata getter, bytes32 orderHash, uint256 orderExpectedAmount, uint256 amount, uint256 orderResultAmount, uint256 remainingAmount) private view returns(uint256) {
         if (getter.length == 1) {
             if (OrderLib.getterIsFrozen(getter)) {
                 // On "x" getter calldata only exact amount is allowed
@@ -371,15 +335,9 @@
             }
         } else {
             (address target, bytes calldata data) = getter.decodeTargetAndCalldata();
-<<<<<<< HEAD
             (bool success, bytes memory result) = target.staticcall(abi.encodePacked(data, amount, remainingAmount, orderHash));
-            if (!success || result.length != 32) revert getAmountCallFailed();
-            return result.decodeUint256Memory();
-=======
-            (bool success, bytes memory result) = target.staticcall(abi.encodePacked(data, amount));
             if (!success || result.length != 32) revert GetAmountCallFailed();
             return abi.decode(result, (uint256));
->>>>>>> 50690643
         }
     }
 }
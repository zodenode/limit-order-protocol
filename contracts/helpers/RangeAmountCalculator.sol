--- conflicted
+++ resolved
@@ -23,23 +23,11 @@
         uint256 remainingAmount
     ) public pure returns(uint256) {
         unchecked {
-<<<<<<< HEAD
             // TODO: think about overflows
             return (
                 priceStart * (2 * remainingAmount - fillAmount) +
                 priceEnd * (2 * (totalAmount - remainingAmount) + fillAmount)
             ) * fillAmount / totalAmount / 2e18;
-=======
-            uint256 remainingLiquidity = totalLiquidity - filledFor;
-            uint256 filledForAfterFill = filledFor + fillAmount;
-            uint256 remainingLiquidityAfterFill = remainingLiquidity - fillAmount;
-
-            uint256 amountBeforeFill = priceStart * remainingLiquidity + priceEnd * filledFor;
-            uint256 amountAfterFill = priceStart * remainingLiquidityAfterFill + priceEnd * filledForAfterFill;
-            uint256 price = (amountBeforeFill + amountAfterFill) / totalLiquidity / 2;
-
-            return fillAmount * price / 1e18;
->>>>>>> 732c20c3
         }
     }
 

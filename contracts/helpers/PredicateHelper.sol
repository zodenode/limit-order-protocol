// SPDX-License-Identifier: MIT

pragma solidity 0.8.11;

import "../libraries/Callib.sol";
import "../libraries/ArgumentsDecoder.sol";

/// @title A helper contract for executing boolean functions on arbitrary target call results
contract PredicateHelper {
    using Callib for address;
    using ArgumentsDecoder for bytes;

    error InputArraySizeMismatch();

    /// @notice Calls every target with corresponding data
    /// @return Result True if call to any target returned True. Otherwise, false
<<<<<<< HEAD
    function or(address[] calldata targets, bytes[] calldata data) external view returns(bool) {
        if(targets.length != data.length) revert InputArraySizeMismatch();
        for (uint256 i = 0; i < targets.length; i++) {
            (bool success, uint256 res) = targets[i].staticcallForUint(data[i]);
=======
    function or(uint256 offsets, bytes calldata data) external view returns(bool) {
        uint256 current;
        uint256 previous;
        for (uint256 i = 0; (current = uint32(offsets >> (i << 5))) != 0; i++) {
            bytes calldata slice = data[previous:current];
            (address target, bytes calldata input) = slice.decodeTargetAndCalldata();
            (bool success, uint256 res) = target.staticcallForUint(input);
>>>>>>> 37e7311d
            if (success && res == 1) {
                return true;
            }
            previous = current;
        }
        return false;
    }

    /// @notice Calls every target with corresponding data
    /// @return Result True if calls to all targets returned True. Otherwise, false
<<<<<<< HEAD
    function and(address[] calldata targets, bytes[] calldata data) external view returns(bool) {
        if(targets.length != data.length) revert InputArraySizeMismatch();
        for (uint256 i = 0; i < targets.length; i++) {
            (bool success, uint256 res) = targets[i].staticcallForUint(data[i]);
=======
    function and(uint256 offsets, bytes calldata data) external view returns(bool) {
        uint256 current;
        uint256 previous;
        for (uint256 i = 0; (current = uint32(offsets >> (i << 5))) != 0; i++) {
            bytes calldata slice = data[previous:current];
            (address target, bytes calldata input) = slice.decodeTargetAndCalldata();
            (bool success, uint256 res) = target.staticcallForUint(input);
>>>>>>> 37e7311d
            if (!success || res != 1) {
                return false;
            }
            previous = current;
        }
        return true;
    }

    /// @notice Calls target with specified data and tests if it's equal to the value
    /// @param value Value to test
    /// @return Result True if call to target returns the same value as `value`. Otherwise, false
    function eq(uint256 value, bytes calldata data) external view returns(bool) {
        (address target, bytes calldata input) = data.decodeTargetAndCalldata();
        (bool success, uint256 res) = target.staticcallForUint(input);
        return success && res == value;
    }

    /// @notice Calls target with specified data and tests if it's lower than value
    /// @param value Value to test
    /// @return Result True if call to target returns value which is lower than `value`. Otherwise, false
    function lt(uint256 value, bytes calldata data) external view returns(bool) {
        (address target, bytes calldata input) = data.decodeTargetAndCalldata();
        (bool success, uint256 res) = target.staticcallForUint(input);
        return success && res < value;
    }

    /// @notice Calls target with specified data and tests if it's bigger than value
    /// @param value Value to test
    /// @return Result True if call to target returns value which is bigger than `value`. Otherwise, false
    function gt(uint256 value, bytes calldata data) external view returns(bool) {
        (address target, bytes calldata input) = data.decodeTargetAndCalldata();
        (bool success, uint256 res) = target.staticcallForUint(input);
        return success && res > value;
    }

    /// @notice Checks passed time against block timestamp
    /// @return Result True if current block timestamp is lower than `time`. Otherwise, false
    function timestampBelow(uint256 time) external view returns(bool) {
        return block.timestamp < time;  // solhint-disable-line not-rely-on-time
    }
}<|MERGE_RESOLUTION|>--- conflicted
+++ resolved
@@ -14,12 +14,6 @@
 
     /// @notice Calls every target with corresponding data
     /// @return Result True if call to any target returned True. Otherwise, false
-<<<<<<< HEAD
-    function or(address[] calldata targets, bytes[] calldata data) external view returns(bool) {
-        if(targets.length != data.length) revert InputArraySizeMismatch();
-        for (uint256 i = 0; i < targets.length; i++) {
-            (bool success, uint256 res) = targets[i].staticcallForUint(data[i]);
-=======
     function or(uint256 offsets, bytes calldata data) external view returns(bool) {
         uint256 current;
         uint256 previous;
@@ -27,7 +21,6 @@
             bytes calldata slice = data[previous:current];
             (address target, bytes calldata input) = slice.decodeTargetAndCalldata();
             (bool success, uint256 res) = target.staticcallForUint(input);
->>>>>>> 37e7311d
             if (success && res == 1) {
                 return true;
             }
@@ -38,12 +31,6 @@
 
     /// @notice Calls every target with corresponding data
     /// @return Result True if calls to all targets returned True. Otherwise, false
-<<<<<<< HEAD
-    function and(address[] calldata targets, bytes[] calldata data) external view returns(bool) {
-        if(targets.length != data.length) revert InputArraySizeMismatch();
-        for (uint256 i = 0; i < targets.length; i++) {
-            (bool success, uint256 res) = targets[i].staticcallForUint(data[i]);
-=======
     function and(uint256 offsets, bytes calldata data) external view returns(bool) {
         uint256 current;
         uint256 previous;
@@ -51,7 +38,6 @@
             bytes calldata slice = data[previous:current];
             (address target, bytes calldata input) = slice.decodeTargetAndCalldata();
             (bool success, uint256 res) = target.staticcallForUint(input);
->>>>>>> 37e7311d
             if (!success || res != 1) {
                 return false;
             }

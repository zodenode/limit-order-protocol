// SPDX-License-Identifier: MIT

pragma solidity 0.8.9;
pragma abicoder v1;

<<<<<<< HEAD
import "@chainlink/contracts/src/v0.8/interfaces/AggregatorV3Interface.sol";
=======
import "@openzeppelin/contracts/utils/math/SafeCast.sol";

import "../interfaces/AggregatorInterface.sol";
>>>>>>> f110eaa9

/// @title A helper contract for interactions with https://docs.chain.link
contract ChainlinkCalculator {
    using SafeCast for int256;

    uint256 private constant _SPREAD_DENOMINATOR = 1e9;
    uint256 private constant _ORACLE_EXPIRATION_TIME = 30 minutes;
    uint256 private constant _INVERSE_MASK = 1 << 255;

    /// @notice Calculates price of token realtive to oracle unit (ETH or USD)
    /// @param inverseAndSpread concatenated inverse flag and spread.
    /// Lowest 254 bits specify spread amount. Spread is scaled by 1e9, i.e. 101% = 1.01e9, 99% = 0.99e9.
    /// Highest bit is set when oracle price should be inverted,
    /// e.g. for DAI-ETH oracle, inverse=false means that we request DAI price in ETH
    /// and inverse=true means that we request ETH price in DAI
    /// @return Amount * spread * oracle price
    function singlePrice(AggregatorV3Interface oracle, uint256 inverseAndSpread, uint256 amount) external view returns(uint256) {
        (, int256 latestAnswer,, uint256 latestTimestamp,) = oracle.latestRoundData();
        // solhint-disable-next-line not-rely-on-time
        require(latestTimestamp + _ORACLE_EXPIRATION_TIME > block.timestamp, "CC: stale data");
        bool inverse = inverseAndSpread & _INVERSE_MASK > 0;
        uint256 spread = inverseAndSpread & (~_INVERSE_MASK);
        if (inverse) {
<<<<<<< HEAD
            return amount * spread * (10 ** oracle.decimals()) / uint256(latestAnswer) / _SPREAD_DENOMINATOR;
        } else {
            return amount * spread * uint256(latestAnswer) / (10 ** oracle.decimals()) / _SPREAD_DENOMINATOR;
=======
            return amount * spread * 1e18 / oracle.latestAnswer().toUint256() / _SPREAD_DENOMINATOR;
        } else {
            return amount * spread * oracle.latestAnswer().toUint256() / 1e18 / _SPREAD_DENOMINATOR;
>>>>>>> f110eaa9
        }
    }

    /// @notice Calculates price of token A relative to token B. Note that order is important
    /// @return Result Token A relative price times amount
    function doublePrice(AggregatorV3Interface oracle1, AggregatorV3Interface oracle2, uint256 spread, uint256 amount) external view returns(uint256) {
        require(oracle1.decimals() == oracle2.decimals(), "CC: oracle decimals don't match");

        (, int256 latestAnswer1,, uint256 latestTimestamp1,) = oracle1.latestRoundData();
        (, int256 latestAnswer2,, uint256 latestTimestamp2,) = oracle2.latestRoundData();
        // solhint-disable-next-line not-rely-on-time
        require(latestTimestamp1 + _ORACLE_EXPIRATION_TIME > block.timestamp, "CC: stale data O1");
        // solhint-disable-next-line not-rely-on-time
        require(latestTimestamp2 + _ORACLE_EXPIRATION_TIME > block.timestamp, "CC: stale data O2");

<<<<<<< HEAD
        return amount * spread * uint256(latestAnswer1) / uint256(latestAnswer2) / _SPREAD_DENOMINATOR;
=======
        return amount * spread * oracle1.latestAnswer().toUint256() / oracle2.latestAnswer().toUint256() / _SPREAD_DENOMINATOR;
>>>>>>> f110eaa9
    }
}<|MERGE_RESOLUTION|>--- conflicted
+++ resolved
@@ -3,13 +3,9 @@
 pragma solidity 0.8.9;
 pragma abicoder v1;
 
-<<<<<<< HEAD
 import "@chainlink/contracts/src/v0.8/interfaces/AggregatorV3Interface.sol";
-=======
 import "@openzeppelin/contracts/utils/math/SafeCast.sol";
 
-import "../interfaces/AggregatorInterface.sol";
->>>>>>> f110eaa9
 
 /// @title A helper contract for interactions with https://docs.chain.link
 contract ChainlinkCalculator {
@@ -33,15 +29,9 @@
         bool inverse = inverseAndSpread & _INVERSE_MASK > 0;
         uint256 spread = inverseAndSpread & (~_INVERSE_MASK);
         if (inverse) {
-<<<<<<< HEAD
-            return amount * spread * (10 ** oracle.decimals()) / uint256(latestAnswer) / _SPREAD_DENOMINATOR;
+            return amount * spread * (10 ** oracle.decimals()) / latestAnswer.toUint256() / _SPREAD_DENOMINATOR;
         } else {
-            return amount * spread * uint256(latestAnswer) / (10 ** oracle.decimals()) / _SPREAD_DENOMINATOR;
-=======
-            return amount * spread * 1e18 / oracle.latestAnswer().toUint256() / _SPREAD_DENOMINATOR;
-        } else {
-            return amount * spread * oracle.latestAnswer().toUint256() / 1e18 / _SPREAD_DENOMINATOR;
->>>>>>> f110eaa9
+            return amount * spread * latestAnswer.toUint256() / (10 ** oracle.decimals()) / _SPREAD_DENOMINATOR;
         }
     }
 
@@ -57,10 +47,6 @@
         // solhint-disable-next-line not-rely-on-time
         require(latestTimestamp2 + _ORACLE_EXPIRATION_TIME > block.timestamp, "CC: stale data O2");
 
-<<<<<<< HEAD
-        return amount * spread * uint256(latestAnswer1) / uint256(latestAnswer2) / _SPREAD_DENOMINATOR;
-=======
-        return amount * spread * oracle1.latestAnswer().toUint256() / oracle2.latestAnswer().toUint256() / _SPREAD_DENOMINATOR;
->>>>>>> f110eaa9
+        return amount * spread * latestAnswer1.toUint256() / latestAnswer2.toUint256() / _SPREAD_DENOMINATOR;
     }
 }